{
  "name": "action-destinations",
  "private": true,
  "license": "MIT",
  "workspaces": {
    "packages": [
      "packages/*"
    ]
  },
  "engines": {
    "node": ">=12"
  },
  "scripts": {
    "browser": "yarn workspace @segment/browser-destinations",
    "cloud": "yarn workspace @segment/action-destinations",
    "cli": "yarn workspace @segment/actions-cli",
    "cli-internal": "yarn workspace @segment/actions-cli-internal",
    "core": "yarn workspace @segment/actions-core",
    "bootstrap": "lerna bootstrap",
    "build": "./bin/run generate:types && lerna run build --stream --ignore @segment/actions-cli-internal",
    "types": "./bin/run generate:types",
    "validate": "./bin/run validate",
    "lint": "eslint '**/*.ts' --cache",
    "subscriptions": "NODE_OPTIONS=--openssl-legacy-provider yarn workspace @segment/destination-subscriptions",
    "test": "lerna run test --stream",
    "test-partners": "lerna run test --stream --ignore @segment/actions-core --ignore @segment/actions-cli --ignore @segment/ajv-human-errors",
    "test-browser": "lerna run build:karma --stream && NODE_OPTIONS=--openssl-legacy-provider karma start",
    "typecheck": "lerna run typecheck --stream",
    "alpha": "lerna publish --canary --preid $(git branch --show-current) --include-merged-tags",
    "prepare": "husky install",
    "clean": "sh scripts/clean.sh"
  },
  "devDependencies": {
    "@peculiar/webcrypto": "^1.2.3",
    "@types/chance": "^1.1.3",
    "@types/cors": "^2.8.12",
<<<<<<< HEAD
    "@types/gtag.js": "0.0.12",
=======
    "@types/express": "^4.17.16",
>>>>>>> 93cdb063
    "@types/jest": "^27.0.0",
    "@types/ws": "^8.5.1",
    "@typescript-eslint/eslint-plugin": "^4.14.0",
    "@typescript-eslint/parser": "^4.14.0",
    "cors": "^2.8.5",
    "eslint": "^7.25.0",
    "eslint-config-prettier": "^6.15.0",
    "eslint-plugin-jest": "^25.2.2",
    "eslint-plugin-lodash": "^7.3.0",
    "express": "^4.18.2",
    "husky": "^7.0.0",
    "jest": "^27.3.1",
    "jest-browser-globals": "^25.1.0-beta",
    "jest-mock": "^29.3.1",
    "karma": "^6.4.1",
    "karma-chrome-launcher": "^3.1.1",
    "karma-jasmine": "^5.1.0",
    "karma-webkit-launcher": "^2.0.0",
    "karma-webpack": "^5.0.0",
    "lerna": "^6.0.3",
    "lint-staged": "^10.5.3",
    "open": "^8.4.0",
    "os-browserify": "^0.3.0",
    "path-browserify": "^1.0.1",
    "playwright-chromium": "^1.29.2",
    "playwright-webkit": "^1.29.2",
    "prettier": "^2.4.1",
    "process": "^0.11.10",
    "timers-browserify": "^2.0.12",
    "ts-jest": "^27.0.0",
    "ts-node": "^9.1.1",
    "typescript": "^4.1.3",
    "ws": "^8.5.0"
  },
  "resolutions": {
    "**/@size-limit/preset-small-lib/**/glob-parent": "^6.0.1",
    "**/analytics-next/**/dot-prop": "^4.2.1",
    "ansi-regex": "5.0.1"
  },
  "husky": {
    "hooks": {
      "pre-commit": "lint-staged"
    }
  },
  "lint-staged": {
    "**/src/destinations/**/index.ts": [
      "./bin/run generate:types"
    ],
    "!(templates)/**/*.ts": [
      "eslint --fix --cache",
      "prettier --write"
    ],
    "*.{yml,md,json}": [
      "prettier --write"
    ]
  },
  "prettier": {
    "semi": false,
    "singleQuote": true,
    "trailingComma": "none",
    "printWidth": 120
  },
  "jest": {
    "preset": "ts-jest",
    "globals": {
      "ts-jest": {
        "isolatedModules": true
      }
    }
  },
  "dependencies": {
    "chance": "^1.1.8"
  }
}<|MERGE_RESOLUTION|>--- conflicted
+++ resolved
@@ -34,11 +34,8 @@
     "@peculiar/webcrypto": "^1.2.3",
     "@types/chance": "^1.1.3",
     "@types/cors": "^2.8.12",
-<<<<<<< HEAD
     "@types/gtag.js": "0.0.12",
-=======
     "@types/express": "^4.17.16",
->>>>>>> 93cdb063
     "@types/jest": "^27.0.0",
     "@types/ws": "^8.5.1",
     "@typescript-eslint/eslint-plugin": "^4.14.0",
