{
	"name": "@segment/destination-subscriptions",
<<<<<<< HEAD
	"version": "3.1.1-alpha.1",
=======
	"version": "3.2.0",
>>>>>>> 97f67e0f
	"description": "Validate event payload using subscription AST",
	"license": "MIT",
	"repository": {
		"type": "git",
		"url": "https://github.com/segmentio/action-destinations",
		"directory": "packages/destination-subscriptions"
	},
	"scripts": {
		"build": "yarn clean && yarn build:cjs && yarn build:esm",
		"build:cjs": "yarn tsc -p tsconfig.build.json -m commonjs --outDir dist/cjs",
		"build:esm": "yarn tsc -p tsconfig.build.json -m es2015 --outDir dist/esm",
		"clean": "tsc -b tsconfig.build.json --clean",
		"postclean": "rm -rf dist",
		"test": "jest",
		"typecheck": "tsc --noEmit",
		"prepare": "yarn build",
		"size": "size-limit"
	},
	"main": "dist/cjs/index.js",
	"module": "dist/esm/index.js",
	"types": "dist/cjs/index.d.ts",
	"exports": {
		".": {
			"require": "./dist/cjs/index.js",
			"default": "./dist/esm/index.js"
		},
		"./": {
			"require": "./dist/cjs/",
			"default": "./dist/esm/"
		}
	},
	"sideEffects": false,
	"files": [
		"dist",
		"package.json"
	],
	"dependencies": {
		"@segment/fql-ts": "^1.10.1"
	},
	"devDependencies": {
		"@sindresorhus/tsconfig": "^0.7.0",
		"@size-limit/preset-small-lib": "^4.10.1",
		"@types/jest": "^26.0.15",
		"eslint-config-xo-typescript": "^0.35.0",
		"eslint-plugin-prettier": "^3.1.3",
		"jest": "^26.0.1",
		"prettier": "^2.0.5",
		"size-limit": "^4.10.1",
		"ts-jest": "^26.5.5",
		"typescript": "^4.0.5",
		"xo": "^0.34.2"
	},
	"xo": {
		"env": "jest",
		"prettier": true
	},
	"prettier": {
		"semi": false,
		"singleQuote": true,
		"useTabs": true,
		"quoteProps": "as-needed",
		"trailingComma": "none",
		"bracketSpacing": true,
		"arrowParens": "avoid"
	},
	"jest": {
		"preset": "ts-jest",
		"testEnvironment": "node",
		"modulePathIgnorePatterns": [
			"<rootDir>/dist/"
		]
	},
	"publishConfig": {
		"access": "restricted",
		"registry": "https://registry.npmjs.org"
	},
	"size-limit": [
		{
			"path": "dist/esm/index.js",
			"import": "{ parseFql, validate }",
			"limit": "29 KB"
		},
		{
			"path": "dist/cjs/index.js",
			"limit": "29 KB"
		}
	]
}<|MERGE_RESOLUTION|>--- conflicted
+++ resolved
@@ -1,10 +1,6 @@
 {
 	"name": "@segment/destination-subscriptions",
-<<<<<<< HEAD
-	"version": "3.1.1-alpha.1",
-=======
 	"version": "3.2.0",
->>>>>>> 97f67e0f
 	"description": "Validate event payload using subscription AST",
 	"license": "MIT",
 	"repository": {
