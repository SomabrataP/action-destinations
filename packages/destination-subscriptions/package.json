--- conflicted
+++ resolved
@@ -1,10 +1,6 @@
 {
   "name": "@segment/destination-subscriptions",
-<<<<<<< HEAD
-  "version": "3.10.2-alpha.10",
-=======
   "version": "3.10.3",
->>>>>>> 20cf1085
   "description": "Validate event payload using subscription AST",
   "license": "MIT",
   "repository": {
