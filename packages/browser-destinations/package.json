--- conflicted
+++ resolved
@@ -1,10 +1,6 @@
 {
   "name": "@segment/browser-destinations",
-<<<<<<< HEAD
-  "version": "3.9.2-alpha.0",
-=======
   "version": "3.10.0",
->>>>>>> 9f611f91
   "description": "Action based browser destinations",
   "author": "Netto Farah",
   "private": true,
@@ -45,11 +41,7 @@
     "@babel/plugin-transform-modules-commonjs": "^7.13.8",
     "@babel/preset-env": "^7.13.10",
     "@babel/preset-typescript": "^7.13.0",
-<<<<<<< HEAD
-    "@segment/actions-core": "^3.9.2-alpha.0",
-=======
     "@segment/actions-core": "^3.10.0",
->>>>>>> 9f611f91
     "@types/amplitude-js": "^7.0.1",
     "@types/intercom-web": "^2.8.11",
     "@types/jest": "^26.0.23",
