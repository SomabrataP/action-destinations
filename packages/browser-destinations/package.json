{
  "name": "@segment/browser-destinations",
<<<<<<< HEAD
  "version": "3.89.1-staging.6",
=======
  "version": "3.90.0",
>>>>>>> c1f1e8fd
  "description": "Action based browser destinations",
  "author": "Netto Farah",
  "license": "MIT",
  "repository": {
    "type": "git",
    "url": "https://github.com/segmentio/action-destinations",
    "directory": "packages/browser-destinations"
  },
  "publishConfig": {
    "access": "public",
    "registry": "https://registry.npmjs.org"
  },
  "exports": {
    "import": "./dist/index.js",
    "require": "./dist/cjs/index.js"
  },
  "types": "dist/index.d.ts",
  "scripts": {
    "analyze": "NODE_ENV=production webpack --profile --json > stats.json && webpack-bundle-analyzer --port 4200 stats.json",
    "build": "yarn clean && yarn build-ts && yarn build-cjs && yarn build-web",
    "build-ts": "yarn tsc -b tsconfig.build.json",
    "build-cjs": "yarn tsc -p ./tsconfig.build.json -m commonjs --outDir ./dist/cjs/",
    "build-web": "bash scripts/build-web.sh",
    "build-web-stage": "bash scripts/build-web-stage.sh",
    "deploy-prod": "yarn build-web && aws s3 sync ./dist/web/ s3://segment-ajs-next-destinations-production/next-integrations/actions --grants read=id=$npm_config_prod_cdn_oai,id=$npm_config_prod_custom_domain_oai",
    "deploy-stage": "yarn build-web-stage && aws-okta exec plat-write -- aws s3 sync ./dist/web/ s3://segment-ajs-next-destinations-stage/next-integrations/actions --grants read=id=$npm_config_stage_cdn_oai,id=$npm_config_stage_custom_domain_oai",
    "clean": "tsc -b tsconfig.build.json --clean",
    "postclean": "rm -rf dist",
    "prepublishOnly": "yarn build",
    "test": "jest",
    "typecheck": "tsc -p tsconfig.build.json --noEmit",
    "dev": "NODE_ENV=development NODE_OPTIONS=--openssl-legacy-provider concurrently \"webpack serve\" \"webpack -c webpack.config.js --watch\""
  },
  "dependencies": {
    "@braze/web-sdk": "npm:@braze/web-sdk@^4.1.0",
    "@braze/web-sdk-v3": "npm:@braze/web-sdk@^3.5.1",
    "@fullstory/browser": "^1.4.9",
<<<<<<< HEAD
    "@segment/actions-shared": "^1.45.1-staging.6",
=======
    "@segment/actions-shared": "^1.46.0",
>>>>>>> c1f1e8fd
    "@segment/analytics-next": "^1.51.3",
    "@segment/destination-subscriptions": "^3.22.0",
    "dayjs": "^1.10.7",
    "logrocket": "^3.0.1",
    "tslib": "^2.3.1",
    "vm-browserify": "^1.1.2"
  },
  "devDependencies": {
    "@babel/core": "^7.13.16",
    "@babel/plugin-proposal-class-properties": "^7.13.0",
    "@babel/plugin-transform-modules-commonjs": "^7.13.8",
    "@babel/preset-env": "^7.13.10",
    "@babel/preset-typescript": "^7.13.0",
<<<<<<< HEAD
    "@segment/actions-core": "^3.63.1-staging.6",
=======
    "@segment/actions-core": "^3.64.0",
>>>>>>> c1f1e8fd
    "@types/amplitude-js": "^7.0.1",
    "@types/jest": "^27.0.0",
    "@types/js-cookie": "^3.0.0",
    "babel-jest": "^27.3.1",
    "compression-webpack-plugin": "^7.1.2",
    "concurrently": "^6.3.0",
    "globby": "^11.0.2",
    "jest": "^27.3.1",
    "js-cookie": "^3.0.1",
    "serve": "^12.0.1",
    "terser-webpack-plugin": "^5.1.1",
    "ts-loader": "^9.2.6",
    "webpack": "^5.36.1",
    "webpack-bundle-analyzer": "^4.4.1",
    "webpack-cli": "^4.4.0",
    "webpack-dev-server": "^4.2.0",
    "webpack-manifest-plugin": "^5.0.0"
  },
  "jest": {
    "testEnvironment": "jsdom",
    "testEnvironmentOptions": {
      "runScripts": "dangerously",
      "resources": "usable",
      "url": "https://segment.com"
    },
    "rootDir": "./",
    "moduleNameMapper": {
      "@segment/ajv-human-errors": "<rootDir>/../ajv-human-errors/src",
      "@segment/actions-core": "<rootDir>/../core/src",
      "@segment/destination-subscriptions": "<rootDir>/../destination-subscriptions/src",
      "@segment/actions-shared": "<rootDir>/../actions-shared/src"
    },
    "transform": {
      "^.+\\.[t|j]sx?$": "babel-jest"
    },
    "transformIgnorePatterns": [
      "/node_modules/(?!(@segment/analytics-next|@braze/web-sdk/)).+\\.js$"
    ],
    "setupFilesAfterEnv": [
      "<rootDir>/test/setup-after-env.ts"
    ],
    "forceExit": true
  }
}<|MERGE_RESOLUTION|>--- conflicted
+++ resolved
@@ -1,10 +1,6 @@
 {
   "name": "@segment/browser-destinations",
-<<<<<<< HEAD
-  "version": "3.89.1-staging.6",
-=======
   "version": "3.90.0",
->>>>>>> c1f1e8fd
   "description": "Action based browser destinations",
   "author": "Netto Farah",
   "license": "MIT",
@@ -42,11 +38,7 @@
     "@braze/web-sdk": "npm:@braze/web-sdk@^4.1.0",
     "@braze/web-sdk-v3": "npm:@braze/web-sdk@^3.5.1",
     "@fullstory/browser": "^1.4.9",
-<<<<<<< HEAD
-    "@segment/actions-shared": "^1.45.1-staging.6",
-=======
     "@segment/actions-shared": "^1.46.0",
->>>>>>> c1f1e8fd
     "@segment/analytics-next": "^1.51.3",
     "@segment/destination-subscriptions": "^3.22.0",
     "dayjs": "^1.10.7",
@@ -60,11 +52,7 @@
     "@babel/plugin-transform-modules-commonjs": "^7.13.8",
     "@babel/preset-env": "^7.13.10",
     "@babel/preset-typescript": "^7.13.0",
-<<<<<<< HEAD
-    "@segment/actions-core": "^3.63.1-staging.6",
-=======
     "@segment/actions-core": "^3.64.0",
->>>>>>> c1f1e8fd
     "@types/amplitude-js": "^7.0.1",
     "@types/jest": "^27.0.0",
     "@types/js-cookie": "^3.0.0",
