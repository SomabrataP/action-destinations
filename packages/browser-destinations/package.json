--- conflicted
+++ resolved
@@ -1,10 +1,6 @@
 {
   "name": "@segment/browser-destinations",
-<<<<<<< HEAD
-  "version": "3.8.5-alpha.4",
-=======
   "version": "3.9.1",
->>>>>>> ef2ced4a
   "description": "Action based browser destinations",
   "author": "Netto Farah",
   "private": true,
@@ -65,12 +61,6 @@
     "webpack-cli": "^4.4.0",
     "webpack-dev-server": "^4.2.0"
   },
-<<<<<<< HEAD
-  "optionalDependencies": {
-    "@segment/actions-core": "^3.8.5-alpha.4"
-  },
-=======
->>>>>>> ef2ced4a
   "prettier": {
     "semi": false,
     "singleQuote": true,
