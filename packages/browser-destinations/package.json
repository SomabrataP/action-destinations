--- conflicted
+++ resolved
@@ -28,11 +28,7 @@
   "dependencies": {
     "@braze/web-sdk": "^3.3.0",
     "@fullstory/browser": "^1.4.9",
-<<<<<<< HEAD
-    "@segment/destination-subscriptions": "^3.1.1-alpha.0",
-=======
     "@segment/destination-subscriptions": "^3.1.0",
->>>>>>> 7003cfb0
     "dayjs": "^1.10.3",
     "tslib": "^2.1.0",
     "vm-browserify": "^1.1.2"
