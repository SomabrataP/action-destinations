--- conflicted
+++ resolved
@@ -4,10 +4,10 @@
 
 import addPaymentInfo from './addPaymentInfo'
 
-<<<<<<< HEAD
+
 import setConfigurationFields from './setConfigurationFields'
 import { DestinationDefinition } from '@segment/actions-core'
-=======
+
 import login from './login'
 
 import signUp from './signUp'
@@ -41,7 +41,7 @@
 import generateLead from './generateLead'
 
 import customEvent from './customEvent'
->>>>>>> d0e8cf36
+
 
 declare global {
   interface Window {
@@ -163,7 +163,6 @@
   },
 
   initialize: async ({ settings }, deps) => {
-<<<<<<< HEAD
     const config = {
       send_page_view: settings.pageView,
       cookie_update: settings.cookieUpdate,
@@ -174,20 +173,7 @@
       allow_ad_personalization_signals: settings.allowAdPersonalizationSignals,
       allow_google_signals: settings.allowGoogleSignals,
     }
-=======
-    // const config = {
-    //   send_page_view: settings.pageView,
-    //   cookie_update: settings.cookieUpdate,
-    //   cookie_domain: settings.cookieDomain,
-    //   cookie_prefix: settings.cookiePrefix,
-    //   cookie_expires: settings.cookieExpirationInSeconds,
-    //   cookie_path: settings.cookiePath,
-    //   allow_ad_personalization_signals: settings.allowAdPersonalizationSignals,
-    //   allow_google_signals: settings.allowGoogleSignals
-    // }
-    //TODO
-    // const consent = {
->>>>>>> d0e8cf36
+
 
     window.dataLayer = window.dataLayer || []
     // window.gtag = function () {
@@ -195,7 +181,6 @@
     // }
     window.gtag('js', new Date())
     //Easier for testing actions
-<<<<<<< HEAD
     //window.gtag('config', settings.measurementID)
     window.gtag('config', settings.measurementID, { config })
     if (settings.enableConsentMode) {
@@ -207,22 +192,12 @@
     }
     const script = `https://www.googletagmanager.com/gtag/js?id=${settings.measurementID}`
     await deps.loadScript(script)
-=======
-    window.gtag('config', settings.measurementID)
-    //window.gtag('config', settings.measurementID, { config })
-    const script = `https://www.googletagmanager.com/gtag/js?id=G-P8JMEEJC9G`
-    await deps.loadScript(script)
-    console.log('loaded')
-    //add ResolveWhen
->>>>>>> d0e8cf36
     return window.gtag
   },
   presets,
   actions: {
     addPaymentInfo,
-<<<<<<< HEAD
     setConfigurationFields,
-=======
     login,
     signUp,
     search,
@@ -240,7 +215,6 @@
     viewItemList,
     generateLead,
     customEvent
->>>>>>> d0e8cf36
   }
 }
 
