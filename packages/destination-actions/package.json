{
  "name": "@segment/action-destinations",
  "description": "Destination Actions engine and definitions.",
<<<<<<< HEAD
  "version": "3.116.1-staging.54",
=======
  "version": "3.118.0",
>>>>>>> 88589033
  "repository": {
    "type": "git",
    "url": "https://github.com/segmentio/action-destinations",
    "directory": "packages/destination-actions"
  },
  "main": "dist/index.js",
  "types": "dist/index.d.ts",
  "files": [
    "dist",
    "package.json"
  ],
  "engines": {
    "node": "^14.16"
  },
  "engineStrict": true,
  "license": "MIT",
  "publishConfig": {
    "access": "public",
    "registry": "https://registry.npmjs.org"
  },
  "scripts": {
    "build": "yarn clean && yarn tsc -b tsconfig.build.json",
    "clean": "tsc -b tsconfig.build.json --clean",
    "postclean": "rm -rf dist",
    "prepublishOnly": "yarn build",
    "test": "jest --coverage",
    "typecheck": "tsc -p tsconfig.build.json --noEmit"
  },
  "devDependencies": {
    "@types/jest": "^27.0.0",
    "jest": "^27.3.1",
    "nock": "^13.1.4"
  },
  "dependencies": {
    "@amplitude/ua-parser-js": "^0.7.25",
    "@segment/a1-notation": "^2.1.4",
    "@segment/actions-core": "^3.45.0",
    "@segment/actions-shared": "^1.27.0",
    "cheerio": "^1.0.0-rc.10",
    "dayjs": "^1.10.7",
    "escape-goat": "^3",
    "liquidjs": "^9.37.0",
    "lodash": "^4.17.21"
  },
  "jest": {
    "preset": "ts-jest",
    "testEnvironment": "node",
    "modulePathIgnorePatterns": [
      "<rootDir>/dist/"
    ],
    "moduleNameMapper": {
      "@segment/ajv-human-errors": "<rootDir>/../ajv-human-errors/src",
      "@segment/actions-core": "<rootDir>/../core/src",
      "@segment/actions-shared": "<rootDir>/../actions-shared/src",
      "@segment/destination-subscriptions": "<rootDir>/../destination-subscriptions/src"
    },
    "setupFilesAfterEnv": [
      "<rootDir>/test/setup-after-env.ts"
    ],
    "coverageReporters": [
      "lcov"
    ]
  }
}<|MERGE_RESOLUTION|>--- conflicted
+++ resolved
@@ -1,11 +1,7 @@
 {
   "name": "@segment/action-destinations",
   "description": "Destination Actions engine and definitions.",
-<<<<<<< HEAD
-  "version": "3.116.1-staging.54",
-=======
   "version": "3.118.0",
->>>>>>> 88589033
   "repository": {
     "type": "git",
     "url": "https://github.com/segmentio/action-destinations",
