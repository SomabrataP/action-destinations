{
  "name": "@segment/action-destinations",
  "description": "Destination Actions engine and definitions.",
<<<<<<< HEAD
  "version": "3.156.2-staging.2",
=======
  "version": "3.158.0",
>>>>>>> e8537bdf
  "repository": {
    "type": "git",
    "url": "https://github.com/segmentio/action-destinations",
    "directory": "packages/destination-actions"
  },
  "main": "dist/index.js",
  "types": "dist/index.d.ts",
  "files": [
    "dist",
    "package.json"
  ],
  "engines": {
    "node": "14 || ^18.12"
  },
  "engineStrict": true,
  "license": "MIT",
  "publishConfig": {
    "access": "public",
    "registry": "https://registry.npmjs.org"
  },
  "scripts": {
    "build": "yarn clean && yarn tsc -b tsconfig.build.json",
    "clean": "tsc -b tsconfig.build.json --clean",
    "postclean": "rm -rf dist",
    "prepublishOnly": "yarn build",
    "test": "jest --coverage",
    "typecheck": "tsc -p tsconfig.build.json --noEmit"
  },
  "devDependencies": {
    "@types/google-libphonenumber": "^7.4.23",
    "@types/jest": "^27.0.0",
    "jest": "^27.3.1",
    "nock": "^13.1.4"
  },
  "dependencies": {
    "@amplitude/ua-parser-js": "^0.7.25",
    "@segment/a1-notation": "^2.1.4",
    "@segment/actions-core": "^3.62.2-staging.3",
    "@segment/actions-shared": "^1.44.2-staging.3",
    "@types/node": "^18.11.15",
    "cheerio": "^1.0.0-rc.10",
    "dayjs": "^1.10.7",
    "escape-goat": "^3",
    "google-libphonenumber": "^3.2.31",
    "liquidjs": "^9.37.0",
    "lodash": "^4.17.21"
  },
  "jest": {
    "preset": "ts-jest",
    "testEnvironment": "node",
    "modulePathIgnorePatterns": [
      "<rootDir>/dist/"
    ],
    "moduleNameMapper": {
      "@segment/ajv-human-errors": "<rootDir>/../ajv-human-errors/src",
      "@segment/actions-core": "<rootDir>/../core/src",
      "@segment/actions-shared": "<rootDir>/../actions-shared/src",
      "@segment/destination-subscriptions": "<rootDir>/../destination-subscriptions/src"
    },
    "setupFilesAfterEnv": [
      "<rootDir>/test/setup-after-env.ts"
    ],
    "coverageReporters": [
      "lcov"
    ]
  },
  "gitHead": "9c04e12c4a0e81f6b68dca0a297fb2c0209d2431"
}<|MERGE_RESOLUTION|>--- conflicted
+++ resolved
@@ -1,11 +1,7 @@
 {
   "name": "@segment/action-destinations",
   "description": "Destination Actions engine and definitions.",
-<<<<<<< HEAD
-  "version": "3.156.2-staging.2",
-=======
-  "version": "3.158.0",
->>>>>>> e8537bdf
+  "version": "3.158.1-staging.4",
   "repository": {
     "type": "git",
     "url": "https://github.com/segmentio/action-destinations",
