{
  "name": "@segment/action-destinations",
  "description": "Destination Actions engine and definitions.",
<<<<<<< HEAD
  "version": "3.28.1-alpha.0",
=======
  "version": "3.29.1",
>>>>>>> 4cf56917
  "repository": {
    "type": "git",
    "url": "https://github.com/segmentio/action-destinations",
    "directory": "packages/destination-actions"
  },
  "main": "dist/index.js",
  "types": "dist/index.d.ts",
  "files": [
    "dist",
    "package.json"
  ],
  "engines": {
    "node": "^14.16"
  },
  "engineStrict": true,
  "license": "MIT",
  "publishConfig": {
    "access": "public",
    "registry": "https://registry.npmjs.org"
  },
  "scripts": {
    "build": "yarn clean && yarn tsc -b tsconfig.build.json",
    "clean": "tsc -b tsconfig.build.json --clean",
    "postclean": "rm -rf dist",
    "prepublishOnly": "yarn build",
    "test": "jest",
    "typecheck": "tsc -p tsconfig.build.json --noEmit"
  },
  "devDependencies": {
    "@types/jest": "^27.0.0",
    "@types/mustache": "^4.1.2",
    "jest": "^27.3.1",
    "nock": "^13.1.4"
  },
  "dependencies": {
    "@amplitude/ua-parser-js": "^0.7.25",
<<<<<<< HEAD
    "@segment/actions-core": "^3.19.3-alpha.0",
=======
    "@segment/actions-core": "^3.20.0",
>>>>>>> 4cf56917
    "dayjs": "^1.10.7",
    "lodash": "^4.17.21",
    "mustache": "^4.2.0"
  },
  "jest": {
    "preset": "ts-jest",
    "testEnvironment": "node",
    "modulePathIgnorePatterns": [
      "<rootDir>/dist/"
    ],
    "moduleNameMapper": {
      "@segment/ajv-human-errors": "<rootDir>/../ajv-human-errors/src",
      "@segment/actions-core": "<rootDir>/../core/src",
      "@segment/destination-subscriptions": "<rootDir>/../destination-subscriptions/src"
    },
    "setupFilesAfterEnv": [
      "<rootDir>/test/setup-after-env.ts"
    ]
  },
  "gitHead": "b7ac658ac087373645a3f404171ba91df8ba4d54"
}<|MERGE_RESOLUTION|>--- conflicted
+++ resolved
@@ -1,11 +1,7 @@
 {
   "name": "@segment/action-destinations",
   "description": "Destination Actions engine and definitions.",
-<<<<<<< HEAD
-  "version": "3.28.1-alpha.0",
-=======
   "version": "3.29.1",
->>>>>>> 4cf56917
   "repository": {
     "type": "git",
     "url": "https://github.com/segmentio/action-destinations",
@@ -42,11 +38,7 @@
   },
   "dependencies": {
     "@amplitude/ua-parser-js": "^0.7.25",
-<<<<<<< HEAD
-    "@segment/actions-core": "^3.19.3-alpha.0",
-=======
     "@segment/actions-core": "^3.20.0",
->>>>>>> 4cf56917
     "dayjs": "^1.10.7",
     "lodash": "^4.17.21",
     "mustache": "^4.2.0"
