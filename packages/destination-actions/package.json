{
  "name": "@segment/action-destinations",
  "description": "Destination Actions engine and definitions.",
<<<<<<< HEAD
  "version": "3.162.1-staging.6",
=======
  "version": "3.165.0",
>>>>>>> c1f1e8fd
  "repository": {
    "type": "git",
    "url": "https://github.com/segmentio/action-destinations",
    "directory": "packages/destination-actions"
  },
  "main": "dist/index.js",
  "types": "dist/index.d.ts",
  "files": [
    "dist",
    "package.json"
  ],
  "engines": {
    "node": "14 || ^18.12"
  },
  "engineStrict": true,
  "license": "MIT",
  "publishConfig": {
    "access": "public",
    "registry": "https://registry.npmjs.org"
  },
  "scripts": {
    "build": "yarn clean && yarn tsc -b tsconfig.build.json",
    "clean": "tsc -b tsconfig.build.json --clean",
    "postclean": "rm -rf dist",
    "prepublishOnly": "yarn build",
    "test": "jest --coverage",
    "typecheck": "tsc -p tsconfig.build.json --noEmit"
  },
  "devDependencies": {
    "@types/google-libphonenumber": "^7.4.23",
    "@types/jest": "^27.0.0",
    "@types/ssh2-sftp-client": "^9.0.0",
    "jest": "^27.3.1",
    "nock": "^13.1.4"
  },
  "dependencies": {
    "@amplitude/ua-parser-js": "^0.7.25",
    "@segment/a1-notation": "^2.1.4",
<<<<<<< HEAD
    "@segment/actions-core": "^3.63.1-staging.6",
    "@segment/actions-shared": "^1.45.1-staging.6",
=======
    "@segment/actions-core": "^3.64.0",
    "@segment/actions-shared": "^1.46.0",
>>>>>>> c1f1e8fd
    "@types/node": "^18.11.15",
    "aws4": "^1.12.0",
    "cheerio": "^1.0.0-rc.10",
    "dayjs": "^1.10.7",
    "escape-goat": "^3",
    "google-libphonenumber": "^3.2.31",
    "liquidjs": "^9.37.0",
    "lodash": "^4.17.21",
    "ssh2-sftp-client": "^9.1.0"
  },
  "jest": {
    "preset": "ts-jest",
    "testEnvironment": "node",
    "modulePathIgnorePatterns": [
      "<rootDir>/dist/"
    ],
    "moduleNameMapper": {
      "@segment/ajv-human-errors": "<rootDir>/../ajv-human-errors/src",
      "@segment/actions-core": "<rootDir>/../core/src",
      "@segment/actions-shared": "<rootDir>/../actions-shared/src",
      "@segment/destination-subscriptions": "<rootDir>/../destination-subscriptions/src"
    },
    "setupFilesAfterEnv": [
      "<rootDir>/test/setup-after-env.ts"
    ],
    "coverageReporters": [
      "lcov"
    ]
  },
  "gitHead": "9c04e12c4a0e81f6b68dca0a297fb2c0209d2431"
}<|MERGE_RESOLUTION|>--- conflicted
+++ resolved
@@ -1,11 +1,7 @@
 {
   "name": "@segment/action-destinations",
   "description": "Destination Actions engine and definitions.",
-<<<<<<< HEAD
-  "version": "3.162.1-staging.6",
-=======
   "version": "3.165.0",
->>>>>>> c1f1e8fd
   "repository": {
     "type": "git",
     "url": "https://github.com/segmentio/action-destinations",
@@ -44,13 +40,8 @@
   "dependencies": {
     "@amplitude/ua-parser-js": "^0.7.25",
     "@segment/a1-notation": "^2.1.4",
-<<<<<<< HEAD
-    "@segment/actions-core": "^3.63.1-staging.6",
-    "@segment/actions-shared": "^1.45.1-staging.6",
-=======
     "@segment/actions-core": "^3.64.0",
     "@segment/actions-shared": "^1.46.0",
->>>>>>> c1f1e8fd
     "@types/node": "^18.11.15",
     "aws4": "^1.12.0",
     "cheerio": "^1.0.0-rc.10",
