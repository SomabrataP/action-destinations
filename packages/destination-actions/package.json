--- conflicted
+++ resolved
@@ -1,11 +1,7 @@
 {
   "name": "@segment/action-destinations",
   "description": "Destination Actions engine and definitions.",
-<<<<<<< HEAD
-  "version": "3.2.1-alpha.1",
-=======
   "version": "3.3.0",
->>>>>>> 97f67e0f
   "repository": {
     "type": "git",
     "url": "https://github.com/segmentio/action-destinations",
@@ -46,11 +42,7 @@
     "mustache": "^4.2.0"
   },
   "optionalDependencies": {
-<<<<<<< HEAD
-    "@segment/actions-core": "^3.2.1-alpha.1"
-=======
     "@segment/actions-core": "^3.3.0"
->>>>>>> 97f67e0f
   },
   "jest": {
     "preset": "ts-jest",
