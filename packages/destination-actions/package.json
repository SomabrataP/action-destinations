{
  "name": "@segment/action-destinations",
  "description": "Destination Actions engine and definitions.",
<<<<<<< HEAD
  "version": "3.127.3-staging.138",
=======
  "version": "3.127.2",
>>>>>>> 3653f9b4
  "repository": {
    "type": "git",
    "url": "https://github.com/segmentio/action-destinations",
    "directory": "packages/destination-actions"
  },
  "main": "dist/index.js",
  "types": "dist/index.d.ts",
  "files": [
    "dist",
    "package.json"
  ],
  "engines": {
    "node": "^14.16"
  },
  "engineStrict": true,
  "license": "MIT",
  "publishConfig": {
    "access": "public",
    "registry": "https://registry.npmjs.org"
  },
  "scripts": {
    "build": "yarn clean && yarn tsc -b tsconfig.build.json",
    "clean": "tsc -b tsconfig.build.json --clean",
    "postclean": "rm -rf dist",
    "prepublishOnly": "yarn build",
    "test": "jest --coverage",
    "typecheck": "tsc -p tsconfig.build.json --noEmit"
  },
  "devDependencies": {
    "@types/google-libphonenumber": "^7.4.23",
    "@types/jest": "^27.0.0",
    "jest": "^27.3.1",
    "nock": "^13.1.4"
  },
  "dependencies": {
    "@amplitude/ua-parser-js": "^0.7.25",
    "@segment/a1-notation": "^2.1.4",
    "@segment/actions-core": "^3.49.0",
    "@segment/actions-shared": "^1.31.0",
    "cheerio": "^1.0.0-rc.10",
    "dayjs": "^1.10.7",
    "escape-goat": "^3",
    "google-libphonenumber": "^3.2.31",
    "liquidjs": "^9.37.0",
    "lodash": "^4.17.21"
  },
  "jest": {
    "preset": "ts-jest",
    "testEnvironment": "node",
    "modulePathIgnorePatterns": [
      "<rootDir>/dist/"
    ],
    "moduleNameMapper": {
      "@segment/ajv-human-errors": "<rootDir>/../ajv-human-errors/src",
      "@segment/actions-core": "<rootDir>/../core/src",
      "@segment/actions-shared": "<rootDir>/../actions-shared/src",
      "@segment/destination-subscriptions": "<rootDir>/../destination-subscriptions/src"
    },
    "setupFilesAfterEnv": [
      "<rootDir>/test/setup-after-env.ts"
    ],
    "coverageReporters": [
      "lcov"
    ]
  }
}<|MERGE_RESOLUTION|>--- conflicted
+++ resolved
@@ -1,11 +1,7 @@
 {
   "name": "@segment/action-destinations",
   "description": "Destination Actions engine and definitions.",
-<<<<<<< HEAD
-  "version": "3.127.3-staging.138",
-=======
-  "version": "3.127.2",
->>>>>>> 3653f9b4
+  "version": "3.127.3",
   "repository": {
     "type": "git",
     "url": "https://github.com/segmentio/action-destinations",
