{
  "name": "@segment/action-destinations",
  "description": "Destination Actions engine and definitions.",
<<<<<<< HEAD
  "version": "3.3.2-alpha.0",
=======
  "version": "3.5.1",
>>>>>>> 1290bf88
  "repository": {
    "type": "git",
    "url": "https://github.com/segmentio/action-destinations",
    "directory": "packages/destination-actions"
  },
  "main": "dist/index.js",
  "types": "dist/index.d.ts",
  "files": [
    "dist",
    "package.json"
  ],
  "engines": {
    "node": "^14.16"
  },
  "engineStrict": true,
  "license": "MIT",
  "publishConfig": {
    "access": "public",
    "registry": "https://registry.npmjs.org"
  },
  "scripts": {
    "build": "yarn clean && yarn tsc -b tsconfig.build.json",
    "clean": "tsc -b tsconfig.build.json --clean",
    "postclean": "rm -rf dist",
    "prepublishOnly": "yarn build",
    "test": "jest",
    "typecheck": "tsc --noEmit"
  },
  "devDependencies": {
    "@types/jest": "^26.0.23",
    "@types/mustache": "^4.1.2",
    "jest": "^26.6.3",
    "nock": "^13.0.11"
  },
  "dependencies": {
    "@amplitude/ua-parser-js": "^0.7.24",
    "dayjs": "^1.10.3",
    "mustache": "^4.2.0"
  },
  "optionalDependencies": {
    "@segment/actions-core": "^3.5.1"
  },
  "jest": {
    "preset": "ts-jest",
    "testEnvironment": "node",
    "modulePathIgnorePatterns": [
      "<rootDir>/dist/"
    ],
    "moduleNameMapper": {
      "@segment/actions-core": "<rootDir>/../core/src/index.ts"
    },
    "setupFilesAfterEnv": [
      "<rootDir>/test/setup-after-env.ts"
    ]
  }
}<|MERGE_RESOLUTION|>--- conflicted
+++ resolved
@@ -1,11 +1,7 @@
 {
   "name": "@segment/action-destinations",
   "description": "Destination Actions engine and definitions.",
-<<<<<<< HEAD
-  "version": "3.3.2-alpha.0",
-=======
   "version": "3.5.1",
->>>>>>> 1290bf88
   "repository": {
     "type": "git",
     "url": "https://github.com/segmentio/action-destinations",
