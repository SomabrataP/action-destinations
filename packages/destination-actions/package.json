--- conflicted
+++ resolved
@@ -1,11 +1,7 @@
 {
   "name": "@segment/action-destinations",
   "description": "Destination Actions engine and definitions.",
-<<<<<<< HEAD
-  "version": "3.158.1-staging.6",
-=======
   "version": "3.162.0",
->>>>>>> b6467464
   "repository": {
     "type": "git",
     "url": "https://github.com/segmentio/action-destinations",
@@ -43,13 +39,8 @@
   "dependencies": {
     "@amplitude/ua-parser-js": "^0.7.25",
     "@segment/a1-notation": "^2.1.4",
-<<<<<<< HEAD
-    "@segment/actions-core": "^3.62.2-staging.6",
-    "@segment/actions-shared": "^1.44.2-staging.6",
-=======
     "@segment/actions-core": "^3.63.0",
     "@segment/actions-shared": "^1.45.0",
->>>>>>> b6467464
     "@types/node": "^18.11.15",
     "cheerio": "^1.0.0-rc.10",
     "dayjs": "^1.10.7",
