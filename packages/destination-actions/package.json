--- conflicted
+++ resolved
@@ -1,11 +1,7 @@
 {
   "name": "@segment/action-destinations",
   "description": "Destination Actions engine and definitions.",
-<<<<<<< HEAD
-  "version": "3.8.5-alpha.4",
-=======
   "version": "3.9.1",
->>>>>>> ef2ced4a
   "repository": {
     "type": "git",
     "url": "https://github.com/segmentio/action-destinations",
@@ -47,12 +43,6 @@
     "lodash": "^4.17.21",
     "mustache": "^4.2.0"
   },
-<<<<<<< HEAD
-  "optionalDependencies": {
-    "@segment/actions-core": "^3.8.5-alpha.4"
-  },
-=======
->>>>>>> ef2ced4a
   "jest": {
     "preset": "ts-jest",
     "testEnvironment": "node",
