{
  "name": "@segment/action-destinations",
  "description": "Destination Actions engine and definitions.",
  "version": "3.73.0",
  "repository": {
    "type": "git",
    "url": "https://github.com/segmentio/action-destinations",
    "directory": "packages/destination-actions"
  },
  "main": "dist/index.js",
  "types": "dist/index.d.ts",
  "files": [
    "dist",
    "package.json"
  ],
  "engines": {
    "node": "^14.16"
  },
  "engineStrict": true,
  "license": "MIT",
  "publishConfig": {
    "access": "public",
    "registry": "https://registry.npmjs.org"
  },
  "scripts": {
    "build": "yarn clean && yarn tsc -b tsconfig.build.json",
    "clean": "tsc -b tsconfig.build.json --clean",
    "postclean": "rm -rf dist",
    "prepublishOnly": "yarn build",
    "test": "jest",
    "typecheck": "tsc -p tsconfig.build.json --noEmit"
  },
  "devDependencies": {
    "@types/jest": "^27.0.0",
    "jest": "^27.3.1",
    "nock": "^13.1.4"
  },
  "dependencies": {
    "@amplitude/ua-parser-js": "^0.7.25",
<<<<<<< HEAD
    "@flighter/a1-notation": "^2.1.2",
    "@segment/actions-core": "^3.23.0",
    "@segment/actions-shared": "^1.5.0",
    "cheerio": "^1.0.0-rc.10",
    "dayjs": "^1.10.7",
    "escape-goat": "^3",
    "googleapis": "^100.0.0",
    "lodash": "^4.17.21",
    "mustache": "^4.2.0"
=======
    "@segment/actions-core": "^3.24.0",
    "@segment/actions-shared": "^1.7.0",
    "cheerio": "^1.0.0-rc.10",
    "dayjs": "^1.10.7",
    "escape-goat": "^3",
    "liquidjs": "^9.37.0",
    "lodash": "^4.17.21"
>>>>>>> 1fb48a88
  },
  "jest": {
    "preset": "ts-jest",
    "testEnvironment": "node",
    "modulePathIgnorePatterns": [
      "<rootDir>/dist/"
    ],
    "moduleNameMapper": {
      "@segment/ajv-human-errors": "<rootDir>/../ajv-human-errors/src",
      "@segment/actions-core": "<rootDir>/../core/src",
      "@segment/actions-shared": "<rootDir>/../actions-shared/src",
      "@segment/destination-subscriptions": "<rootDir>/../destination-subscriptions/src"
    },
    "setupFilesAfterEnv": [
      "<rootDir>/test/setup-after-env.ts"
    ]
  }
}<|MERGE_RESOLUTION|>--- conflicted
+++ resolved
@@ -37,25 +37,15 @@
   },
   "dependencies": {
     "@amplitude/ua-parser-js": "^0.7.25",
-<<<<<<< HEAD
     "@flighter/a1-notation": "^2.1.2",
-    "@segment/actions-core": "^3.23.0",
-    "@segment/actions-shared": "^1.5.0",
-    "cheerio": "^1.0.0-rc.10",
-    "dayjs": "^1.10.7",
-    "escape-goat": "^3",
-    "googleapis": "^100.0.0",
-    "lodash": "^4.17.21",
-    "mustache": "^4.2.0"
-=======
     "@segment/actions-core": "^3.24.0",
     "@segment/actions-shared": "^1.7.0",
     "cheerio": "^1.0.0-rc.10",
     "dayjs": "^1.10.7",
     "escape-goat": "^3",
+    "googleapis": "^100.0.0",
     "liquidjs": "^9.37.0",
     "lodash": "^4.17.21"
->>>>>>> 1fb48a88
   },
   "jest": {
     "preset": "ts-jest",
