--- conflicted
+++ resolved
@@ -143,19 +143,19 @@
       default: { '@path': '$.messageId' }
     }
   },
-<<<<<<< HEAD
-  perform: async (request, { settings, payload, statsContext, logger }) => {
-    console.log('NEW PAYLOAD', JSON.stringify(payload))
-=======
   perform: async (request, data) => {
     const { settings, payload, statsContext, logger } = data
->>>>>>> b6467464
     const statsClient = statsContext?.statsClient
     const tags = statsContext?.tags || []
     if (!settings.region) {
       settings.region = 'us-west-1'
     }
-    tags.push(`space_id:${settings.spaceId}`, `projectid:${settings.sourceId}`, `region:${settings.region}`, `channel:sms`)
+    tags.push(
+      `space_id:${settings.spaceId}`,
+      `projectid:${settings.sourceId}`,
+      `region:${settings.region}`,
+      `channel:sms`
+    )
     return new SmsMessageSender(request, payload, settings, statsClient, tags, logger, data).send()
   }
 }
