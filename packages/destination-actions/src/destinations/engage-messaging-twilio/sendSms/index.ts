--- conflicted
+++ resolved
@@ -35,11 +35,7 @@
     media: {
       label: 'Media Urls',
       description: 'Media to attach to message',
-<<<<<<< HEAD
-      type: 'text',
-=======
       type: 'string',
->>>>>>> e8537bdf
       required: false,
       multiple: true
     },
