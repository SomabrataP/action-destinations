/* eslint-disable @typescript-eslint/no-unsafe-call */
import { Liquid as LiquidJs } from 'liquidjs'
import type { Payload } from './generated-types'
import { IntegrationError, PayloadValidationError } from '@segment/actions-core'
<<<<<<< HEAD
import { Logger, StatsClient, StatsContext } from '@segment/actions-core/src/destination-kit'
import { MessageSender } from '../utils/message-sender'
import { ContentTemplateResponse, RequestFn } from '../utils/types'
import { getTwilioContentTemplate } from '../utils/content'
=======
import { MessageSender } from '../utils/message-sender'
>>>>>>> 576efc99

const Liquid = new LiquidJs()

type Profile = {
  user_id: string | undefined
  phone: string
  traits: Payload['traits']
}

export class SmsMessageSender extends MessageSender<Payload> {

  async getBody(phone: string){
    if (!this.payload.body && !this.payload.contentSid) {
      this.logError(
        `Unable to process SMS, no body provided and no content sid provided - ${this.settings.spaceId}`
      )
      throw new PayloadValidationError('Unable to process sms, no body provided and no content sid provided')
    }

    // TODO: GROW-259 remove this when we can extend the request
    // and we no longer need to call the profiles API first
    let traits
    if (this.payload.traitEnrichment) {
      traits = this.payload?.traits ? this.payload?.traits : {}
    } else {
      traits = await this.getProfileTraits()
    }

    const profile = {
      user_id: this.payload.userId ?? undefined,
      phone,
      traits
    }

    let parsedBody: string
    let parsedMedia: string[] | undefined = []

    if (this.payload.contentSid) {
      const data = await this.getContentTemplate()
      const parsed = await this.parseContent(this.getUnparsedContent(data), profile)
      parsedBody = parsed.body
      parsedMedia = parsed.media
    } else {
      const parsed = await this.parseContent(
        { body: this.payload.body ?? '', media: this.payload.media ?? [] },
        profile
      )
      parsedBody = parsed.body
      parsedMedia = parsed.media
    }

    const body = new URLSearchParams({
      Body: parsedBody,
      From: this.payload.from,
      To: phone,
      ShortenUrls: 'true'
    })

    parsedMedia?.forEach((media) => {
      body.append('MediaUrl', media)
    })

    return body
  }

  getChannelType(){
    return 'sms'
  }

  isValidExternalId(externalId:NonNullable<Payload['externalIds']>[number]): boolean {
    if(externalId.type !== 'phone') {
      return false
    }
    return !externalId.channelType || externalId.channelType.toLowerCase() === this.getChannelType()
  }

  private getProfileTraits = async () => {
    if (!this.payload.userId) {
      this.logError(
        `Unable to process SMS, no userId provided and no traits provided - ${this.settings.spaceId}`
      )
      throw new IntegrationError(
        'Unable to process sms, no userId provided and no traits provided',
        'Invalid parameters',
        400
      )
    }
    try {
      const { region, profileApiEnvironment, spaceId, profileApiAccessToken } = this.settings
      const domainName = region === 'eu-west-1' ? 'profiles.euw1.segment' : 'profiles.segment'
      const topLevelName = profileApiEnvironment === 'production' ? 'com' : 'build'
      const response = await this.request(
        `https://${domainName}.${topLevelName}/v1/spaces/${spaceId}/collections/users/profiles/user_id:${encodeURIComponent(
          this.payload.userId
        )}/traits?limit=200`,
        {
          headers: {
            authorization: `Basic ${Buffer.from(profileApiAccessToken + ':').toString('base64')}`,
            'content-type': 'application/json'
          }
        }
      )
      this.tags.push(`profile_status_code:${response.status}`)
      this.statsClient?.incr('actions-personas-messaging-twilio.profile_invoked', 1, this.tags)
      const body = await response.json()
      return body.traits
    } catch (error: unknown) {
      this.statsClient?.incr('actions-personas-messaging-twilio.profile_error', 1, this.tags)
      this.logError(`SMS profile traits request failure - ${this.settings.spaceId} - [${error}]`)
      throw new IntegrationError('Unable to get profile traits for SMS message', 'SMS trait fetch failure', 500)
    }
  }

  private getContentTemplate = async () => {
    try {
<<<<<<< HEAD
      if (!this.payload.contentSid) {
        throw new Error('missing sid')
      }
      return getTwilioContentTemplate(
        this.payload.contentSid,
        this.settings.twilioApiKeySID,
        this.settings.twilioApiKeySecret,
        this.request
      )
=======
      this.logInfo("Get content template from Twilio by ContentSID")

      const response = await this.request(`https://content.twilio.com/v1/Content/${this.payload.contentSid}`, {
        method: 'GET',
        headers: {
          authorization: `Basic ${twilioToken}`
        }
      })
      const data = await response.json()
      return data as ContentTemplateResponse
>>>>>>> 576efc99
    } catch (error) {
      this.tags.push('reason:get_content_template')
      this.statsClient?.incr('actions-personas-messaging-twilio.error', 1, this.tags)
      this.logError(
        `SMS failed request to fetch content template from Twilio Content API - ${this.settings.spaceId} - ${error}, ${JSON.stringify(error)})}`
      )
      throw new IntegrationError('Unable to fetch content template', 'Twilio Content API request failure', 500)
    }
  }

  private getUnparsedContent = (data: ContentTemplateResponse): ContentTemplateResponse['types'][string] => {
    if (!data.types) {
      this.logError(
        `SMS template from Twilio Content API does not contain a template type - ${
          this.settings.spaceId
        } - [${JSON.stringify(data)}]`
      )
      throw new IntegrationError(
        'Unexpected response from Twilio Content API',
        `SMS template does not contain a template type`,
        500
      )
    }
    const type = Object.keys(data.types)[0] // eg 'twilio/text', 'twilio/media', etc
    if (type === 'twilio/text' || type === 'twilio/media') {
      return { body: data.types[type].body, media: data.types[type].media }
    } else {
      this.logError(`SMS unsupported content template type '${type}' - ${this.settings.spaceId}`)
      throw new IntegrationError(
        'Unsupported content type',
        `Sending templates with '${type}' content type is not supported by SMS`,
        400
      )
    }
  }

  private async parseContent(
    content: ContentTemplateResponse['types'][string],
    profile: Profile
  ): Promise<ContentTemplateResponse['types'][string]> {
    try {
      return {
        body: await Liquid.parseAndRender(content.body, { profile }),
        media: await Promise.all(content.media?.map((media) => Liquid.parseAndRender(media, { profile })) || [])
      }
    } catch (error: unknown) {
      this.logError(`SMS templating parse failure - ${this.settings.spaceId} - [${error}]`)
      throw new IntegrationError(`Unable to parse templating in SMS`, `SMS templating parse failure`, 400)
    }
  }
}<|MERGE_RESOLUTION|>--- conflicted
+++ resolved
@@ -2,14 +2,9 @@
 import { Liquid as LiquidJs } from 'liquidjs'
 import type { Payload } from './generated-types'
 import { IntegrationError, PayloadValidationError } from '@segment/actions-core'
-<<<<<<< HEAD
-import { Logger, StatsClient, StatsContext } from '@segment/actions-core/src/destination-kit'
+import { ContentTemplateResponse } from '../utils/types'
+import { getTwilioContentTemplate } from '../utils/content'
 import { MessageSender } from '../utils/message-sender'
-import { ContentTemplateResponse, RequestFn } from '../utils/types'
-import { getTwilioContentTemplate } from '../utils/content'
-=======
-import { MessageSender } from '../utils/message-sender'
->>>>>>> 576efc99
 
 const Liquid = new LiquidJs()
 
@@ -20,12 +15,9 @@
 }
 
 export class SmsMessageSender extends MessageSender<Payload> {
-
-  async getBody(phone: string){
+  async getBody(phone: string) {
     if (!this.payload.body && !this.payload.contentSid) {
-      this.logError(
-        `Unable to process SMS, no body provided and no content sid provided - ${this.settings.spaceId}`
-      )
+      this.logError(`Unable to process SMS, no body provided and no content sid provided - ${this.settings.spaceId}`)
       throw new PayloadValidationError('Unable to process sms, no body provided and no content sid provided')
     }
 
@@ -75,12 +67,12 @@
     return body
   }
 
-  getChannelType(){
+  getChannelType() {
     return 'sms'
   }
 
-  isValidExternalId(externalId:NonNullable<Payload['externalIds']>[number]): boolean {
-    if(externalId.type !== 'phone') {
+  isValidExternalId(externalId: NonNullable<Payload['externalIds']>[number]): boolean {
+    if (externalId.type !== 'phone') {
       return false
     }
     return !externalId.channelType || externalId.channelType.toLowerCase() === this.getChannelType()
@@ -88,9 +80,7 @@
 
   private getProfileTraits = async () => {
     if (!this.payload.userId) {
-      this.logError(
-        `Unable to process SMS, no userId provided and no traits provided - ${this.settings.spaceId}`
-      )
+      this.logError(`Unable to process SMS, no userId provided and no traits provided - ${this.settings.spaceId}`)
       throw new IntegrationError(
         'Unable to process sms, no userId provided and no traits provided',
         'Invalid parameters',
@@ -125,33 +115,23 @@
 
   private getContentTemplate = async () => {
     try {
-<<<<<<< HEAD
       if (!this.payload.contentSid) {
-        throw new Error('missing sid')
+        throw new Error('missing content sid')
       }
+      this.logInfo('Get content template from Twilio by ContentSID')
       return getTwilioContentTemplate(
         this.payload.contentSid,
         this.settings.twilioApiKeySID,
         this.settings.twilioApiKeySecret,
         this.request
       )
-=======
-      this.logInfo("Get content template from Twilio by ContentSID")
-
-      const response = await this.request(`https://content.twilio.com/v1/Content/${this.payload.contentSid}`, {
-        method: 'GET',
-        headers: {
-          authorization: `Basic ${twilioToken}`
-        }
-      })
-      const data = await response.json()
-      return data as ContentTemplateResponse
->>>>>>> 576efc99
     } catch (error) {
       this.tags.push('reason:get_content_template')
       this.statsClient?.incr('actions-personas-messaging-twilio.error', 1, this.tags)
       this.logError(
-        `SMS failed request to fetch content template from Twilio Content API - ${this.settings.spaceId} - ${error}, ${JSON.stringify(error)})}`
+        `SMS failed request to fetch content template from Twilio Content API - ${
+          this.settings.spaceId
+        } - ${error}, ${JSON.stringify(error)})}`
       )
       throw new IntegrationError('Unable to fetch content template', 'Twilio Content API request failure', 500)
     }
