--- conflicted
+++ resolved
@@ -6,31 +6,9 @@
 export class SmsMessageSender extends PhoneMessage<Payload> {
   protected supportedTemplateTypes: string[] = ['twilio/text', 'twilio/media']
 
-<<<<<<< HEAD
-interface ContentTemplateResponse {
-  types: {
-    [type: string]: {
-      body: string
-      media?: string[]
-    }
-  }
-}
-
-type Profile = {
-  user_id: string | undefined
-  phone: string
-  traits: Payload['traits']
-}
-
-export class SmsMessageSender extends MessageSender<Payload> {
-  async getBody(phone: string) {
-    if (!this.payload.body && !this.payload.contentSid) {
-      this.logError(`Unable to process SMS, no body provided and no content sid provided - ${this.settings.spaceId}`)
-=======
   async getBody(phone: string): Promise<URLSearchParams> {
     if (!this.payload.body && !this.payload.contentSid) {
       this.logError(`unable to process, no body provided and no content sid provided - ${this.settings.spaceId}`)
->>>>>>> c1f1e8fd
       throw new PayloadValidationError('Unable to process sms, no body provided and no content sid provided')
     }
 
@@ -93,17 +71,8 @@
 
   private async getProfileTraits() {
     if (!this.payload.userId) {
-<<<<<<< HEAD
-      this.logError(`Unable to process SMS, no userId provided and no traits provided - ${this.settings.spaceId}`)
-      throw new IntegrationError(
-        'Unable to process sms, no userId provided and no traits provided',
-        'Invalid parameters',
-        400
-      )
-=======
       this.logError(`Unable to process, no userId provided and no traits provided - ${this.settings.spaceId}`)
       throw new PayloadValidationError('Unable to process sms, no userId provided and no traits provided')
->>>>>>> c1f1e8fd
     }
     try {
       const { region, profileApiEnvironment, spaceId, profileApiAccessToken } = this.settings
@@ -130,76 +99,4 @@
       throw new IntegrationError('Unable to get profile traits for SMS message', 'SMS trait fetch failure', 500)
     }
   }
-<<<<<<< HEAD
-
-  private getContentTemplate = async () => {
-    const twilioToken = Buffer.from(`${this.settings.twilioApiKeySID}:${this.settings.twilioApiKeySecret}`).toString(
-      'base64'
-    )
-
-    try {
-      this.logInfo('Get content template from Twilio by ContentSID')
-
-      const response = await this.request(`https://content.twilio.com/v1/Content/${this.payload.contentSid}`, {
-        method: 'GET',
-        headers: {
-          authorization: `Basic ${twilioToken}`
-        }
-      })
-      const data = await response.json()
-      return data as ContentTemplateResponse
-    } catch (error) {
-      this.tags.push('reason:get_content_template')
-      this.statsClient?.incr('actions-personas-messaging-twilio.error', 1, this.tags)
-      this.logError(
-        `SMS failed request to fetch content template from Twilio Content API - ${
-          this.settings.spaceId
-        } - ${error}, ${JSON.stringify(error)})}`
-      )
-      throw new IntegrationError('Unable to fetch content template', 'Twilio Content API request failure', 500)
-    }
-  }
-
-  private getUnparsedContent = (data: ContentTemplateResponse): ContentTemplateResponse['types'][string] => {
-    if (!data.types) {
-      this.logError(
-        `SMS template from Twilio Content API does not contain a template type - ${
-          this.settings.spaceId
-        } - [${JSON.stringify(data)}]`
-      )
-      throw new IntegrationError(
-        'Unexpected response from Twilio Content API',
-        `SMS template does not contain a template type`,
-        500
-      )
-    }
-    const type = Object.keys(data.types)[0] // eg 'twilio/text', 'twilio/media', etc
-    if (type === 'twilio/text' || type === 'twilio/media') {
-      return { body: data.types[type].body, media: data.types[type].media }
-    } else {
-      this.logError(`SMS unsupported content template type '${type}' - ${this.settings.spaceId}`)
-      throw new IntegrationError(
-        'Unsupported content type',
-        `Sending templates with '${type}' content type is not supported by SMS`,
-        400
-      )
-    }
-  }
-
-  private async parseContent(
-    content: ContentTemplateResponse['types'][string],
-    profile: Profile
-  ): Promise<ContentTemplateResponse['types'][string]> {
-    try {
-      return {
-        body: await Liquid.parseAndRender(content.body, { profile }),
-        media: await Promise.all(content.media?.map((media) => Liquid.parseAndRender(media, { profile })) || [])
-      }
-    } catch (error: unknown) {
-      this.logError(`SMS templating parse failure - ${this.settings.spaceId} - [${error}]`)
-      throw new IntegrationError(`Unable to parse templating in SMS`, `SMS templating parse failure`, 400)
-    }
-  }
-=======
->>>>>>> c1f1e8fd
 }