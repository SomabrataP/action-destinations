--- conflicted
+++ resolved
@@ -10,24 +10,12 @@
 
 const Liquid = new LiquidJs()
 
-<<<<<<< HEAD
-=======
-interface ContentTemplateResponse {
-  types: {
-    [type: string]: {
-      body: string
-      media?: string[]
-    }
-  }
-}
-
 type Profile = {
   user_id: string | undefined
   phone: string
   traits: Payload['traits']
 }
 
->>>>>>> 51cd4122
 export class SmsMessageSender extends MessageSender<Payload> {
   constructor(
     readonly request: RequestFn,
