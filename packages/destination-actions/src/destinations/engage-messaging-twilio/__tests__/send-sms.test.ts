--- conflicted
+++ resolved
@@ -5,16 +5,6 @@
 
 const twilio = createTestIntegration(Twilio)
 const timestamp = new Date().toISOString()
-<<<<<<< HEAD
-
-function createLoggerMock() {
-  return {
-    level: 'error',
-    name: 'test',
-    error: jest.fn() as Logger['error'],
-    info: jest.fn() as Logger['info']
-  } as Logger
-=======
 const logger = createLoggerMock()
 
 const getDefaultMapping = (overrides?: any) => {
@@ -30,7 +20,6 @@
     ],
     ...overrides
   }
->>>>>>> c1f1e8fd
 }
 
 describe.each(['stage', 'production'])('%s environment', (environment) => {
@@ -485,25 +474,11 @@
         .post('/Messages.json', expectedTwilioRequest.toString())
         .reply(201, {})
 
-<<<<<<< HEAD
-      const actionInputData = {
-        event: createMessagingTestEvent({
-          timestamp,
-          event: 'Audience Entered',
-          userId: 'jane'
-        }),
-        settings,
-        mapping: getDefaultMapping({
+      const actionInputData = getInputData({
+        mappingOverrides: {
           externalIds: [{ type: 'phone', id: '+1234567891', subscriptionStatus, channelType: 'sms' }]
-        })
-      }
-=======
-      const actionInputData = getInputData({
-        mappingOverrides: {
-          externalIds: [{ type: 'phone', id: '+1234567891', subscriptionStatus, channelType: 'sms' }]
-        }
-      })
->>>>>>> c1f1e8fd
+        }
+      })
 
       const responses = await twilio.testAction('sendSms', actionInputData)
       expect(responses.map((response) => response.url)).toStrictEqual([
@@ -526,25 +501,11 @@
           .post('/Messages.json', expectedTwilioRequest.toString())
           .reply(201, {})
 
-<<<<<<< HEAD
-        const actionInputData = {
-          event: createMessagingTestEvent({
-            timestamp,
-            event: 'Audience Entered',
-            userId: 'jane'
-          }),
-          settings,
-          mapping: getDefaultMapping({
-            externalIds: [{ type: 'phone', id: '+1234567891', subscriptionStatus, channelType: 'sms' }]
-          })
-        }
-=======
         const actionInputData = getInputData({
           mappingOverrides: {
             externalIds: [{ type: 'phone', id: '+1234567891', subscriptionStatus, channelType: 'sms' }]
           }
         })
->>>>>>> c1f1e8fd
 
         const responses = await twilio.testAction('sendSms', actionInputData)
         expect(responses).toHaveLength(0)
@@ -576,19 +537,11 @@
     const responses = await twilio.testAction('sendSms', actionInputData)
     expect(responses).toHaveLength(0)
     expect(actionInputData.logger.info).toHaveBeenCalledWith(
-<<<<<<< HEAD
-      expect.stringContaining('TE Messaging: Invalid subscription statuses found in externalIds'),
-      expect.anything()
-    )
-    expect(actionInputData.logger.info).toHaveBeenCalledWith(
-      expect.stringContaining('TE Messaging: Not sending message, because sendabilityStatus'),
-=======
       expect.stringContaining('TE Messaging: SMS Invalid subscription statuses found in externalIds'),
       expect.anything()
     )
     expect(actionInputData.logger.info).toHaveBeenCalledWith(
       expect.stringContaining('TE Messaging: SMS Not sending message, because sendabilityStatus'),
->>>>>>> c1f1e8fd
       expect.anything()
     )
   })
