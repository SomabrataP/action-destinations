import nock from 'nock'
import Twilio from '..'
import { createTestIntegration } from '@segment/actions-core'
import { createLoggerMock, getPhoneMessageInputDataGenerator } from '../utils/test-utils'

const twilio = createTestIntegration(Twilio)
const timestamp = new Date().toISOString()
const defaultTemplateSid = 'my_template'
const defaultTo = 'whatsapp:+1234567891'
<<<<<<< HEAD

function createLoggerMock() {
  return {
    level: 'error',
    name: 'test',
    error: jest.fn() as Logger['error'],
    info: jest.fn() as Logger['info']
  } as Logger
=======
const logger = createLoggerMock()

const getDefaultMapping = (overrides?: any) => {
  return {
    userId: { '@path': '$.userId' },
    from: 'MG1111222233334444',
    contentSid: defaultTemplateSid,
    send: true,
    traitEnrichment: true,
    externalIds: [
      { type: 'email', id: 'test@twilio.com', subscriptionStatus: 'subscribed' },
      { type: 'phone', id: '+1234567891', subscriptionStatus: 'subscribed', channelType: 'whatsapp' }
    ],
    ...overrides
  }
>>>>>>> c1f1e8fd
}

describe.each(['stage', 'production'])('%s environment', (environment) => {
  const spaceId = 'd'
  const getInputData = getPhoneMessageInputDataGenerator({
    environment,
    timestamp,
    spaceId,
    logger,
    getDefaultMapping
  })

  afterEach(() => {
    twilio.responses = []
    nock.cleanAll()
    jest.clearAllMocks()
  })

  describe('send WhatsApp', () => {
    it('should abort when there is no `phone` external ID in the payload', async () => {
      const responses = await twilio.testAction(
        'sendWhatsApp',
        getInputData({
          mappingOverrides: {
            externalIds: [{ type: 'email', id: 'test@twilio.com', subscriptionStatus: 'subscribed' }]
          }
        })
      )

      expect(responses.length).toEqual(0)
    })

    it('should abort when there is no `channelType` in the external ID payload', async () => {
      const responses = await twilio.testAction(
        'sendWhatsApp',
        getInputData({
          mappingOverrides: {
            externalIds: [{ type: 'phone', id: '+1234567891', subscriptionStatus: 'subscribed' }]
          }
        })
      )

      expect(responses.length).toEqual(0)
    })

    it('should send WhatsApp', async () => {
      const expectedTwilioRequest = new URLSearchParams({
        ContentSid: defaultTemplateSid,
        From: 'MG1111222233334444',
        To: defaultTo
      })

      const twilioRequest = nock('https://api.twilio.com/2010-04-01/Accounts/a')
        .post('/Messages.json', expectedTwilioRequest.toString())
        .reply(201, {})

      const actionInputData = getInputData()

      const responses = await twilio.testAction('sendWhatsApp', actionInputData)
      expect(responses.map((response) => response.url)).toStrictEqual([
        'https://api.twilio.com/2010-04-01/Accounts/a/Messages.json'
      ])
      expect(twilioRequest.isDone()).toEqual(true)
    })

    it('should send WhatsApp for custom hostname', async () => {
      const expectedTwilioRequest = new URLSearchParams({
        ContentSid: defaultTemplateSid,
        From: 'MG1111222233334444',
        To: defaultTo
      })

      const twilioHostname = 'api.nottwilio.com'

      const twilioRequest = nock(`https://${twilioHostname}/2010-04-01/Accounts/a`)
        .post('/Messages.json', expectedTwilioRequest.toString())
        .reply(201, {})

      const actionInputData = getInputData({ settingsOverrides: { twilioHostname } })

      const responses = await twilio.testAction('sendWhatsApp', actionInputData)
      expect(responses.map((response) => response.url)).toStrictEqual([
        `https://${twilioHostname}/2010-04-01/Accounts/a/Messages.json`
      ])
      expect(twilioRequest.isDone()).toEqual(true)
    })

    it('should send WhatsApp with custom metadata', async () => {
      const expectedTwilioRequest = new URLSearchParams({
        ContentSid: defaultTemplateSid,
        From: 'MG1111222233334444',
        To: defaultTo,
        StatusCallback:
          'http://localhost/?foo=bar&space_id=d&__segment_internal_external_id_key__=phone&__segment_internal_external_id_value__=%2B1234567891#rp=all&rc=5'
      })
      const twilioRequest = nock('https://api.twilio.com/2010-04-01/Accounts/a')
        .post('/Messages.json', expectedTwilioRequest.toString())
        .reply(201, {})

      const actionInputData = getInputData({
        mappingOverrides: { customArgs: { foo: 'bar' } },
        settingsOverrides: {
          webhookUrl: 'http://localhost',
          connectionOverrides: 'rp=all&rc=5'
        }
      })

      const responses = await twilio.testAction('sendWhatsApp', actionInputData)

      expect(responses.map((response) => response.url)).toStrictEqual([
        'https://api.twilio.com/2010-04-01/Accounts/a/Messages.json'
      ])
      expect(twilioRequest.isDone()).toEqual(true)
    })

    it('should fail on invalid webhook url', async () => {
      const actionInputData = getInputData({
        mappingOverrides: { customArgs: { foo: 'bar' } },
        settingsOverrides: { webhookUrl: 'foo' }
      })

      await expect(twilio.testAction('sendWhatsApp', actionInputData)).rejects.toHaveProperty(
        'code',
        'PAYLOAD_VALIDATION_FAILED'
      )
      expect(logger.error).toHaveBeenCalledWith(
        expect.stringContaining(`TE Messaging: WHATSAPP invalid webhook url`),
        expect.any(String)
      )
    })
  })
  describe('subscription handling', () => {
    it.each(['subscribed', true])('sends an WhatsApp when subscriptonStatus ="%s"', async (subscriptionStatus) => {
      const expectedTwilioRequest = new URLSearchParams({
        ContentSid: defaultTemplateSid,
        From: 'MG1111222233334444',
        To: defaultTo
      })

      const twilioRequest = nock('https://api.twilio.com/2010-04-01/Accounts/a')
        .post('/Messages.json', expectedTwilioRequest.toString())
        .reply(201, {})

      const actionInputData = getInputData({
        mappingOverrides: {
          externalIds: [{ type: 'phone', id: '+1234567891', subscriptionStatus, channelType: 'whatsapp' }]
        }
      })

      const responses = await twilio.testAction('sendWhatsApp', actionInputData)
      expect(responses.map((response) => response.url)).toStrictEqual([
        'https://api.twilio.com/2010-04-01/Accounts/a/Messages.json'
      ])
      expect(twilioRequest.isDone()).toEqual(true)
    })

    it.each(['unsubscribed', 'did not subscribed', false, null])(
      'does NOT send an WhatsApp when subscriptonStatus ="%s"',
      async (subscriptionStatus) => {
        const expectedTwilioRequest = new URLSearchParams({
          ContentSid: defaultTemplateSid,
          From: 'MG1111222233334444',
          To: defaultTo
        })

        const twilioRequest = nock('https://api.twilio.com/2010-04-01/Accounts/a')
          .post('/Messages.json', expectedTwilioRequest.toString())
          .reply(201, {})

        const actionInputData = getInputData({
          mappingOverrides: {
            externalIds: [{ type: 'phone', id: '+1234567891', subscriptionStatus, channelType: 'whatsapp' }]
          }
        })

        const responses = await twilio.testAction('sendWhatsApp', actionInputData)
        expect(responses).toHaveLength(0)
        expect(twilioRequest.isDone()).toEqual(false)
      }
    )

    it('Unrecognized subscriptionStatus treated as Unsubscribed"', async () => {
      const randomSubscriptionStatusPhrase = 'some-subscription-enum'

      const expectedTwilioRequest = new URLSearchParams({
        ContentSid: defaultTemplateSid,
        From: 'MG1111222233334444',
        To: defaultTo
      })

      nock('https://api.twilio.com/2010-04-01/Accounts/a')
        .post('/Messages.json', expectedTwilioRequest.toString())
        .reply(201, {})

      const actionInputData = getInputData({
        mappingOverrides: {
          externalIds: [
            {
              type: 'phone',
              id: '+1234567891',
              subscriptionStatus: randomSubscriptionStatusPhrase,
              channelType: 'whatsapp'
            }
          ]
        }
      })

      const responses = await twilio.testAction('sendWhatsApp', actionInputData)
      expect(responses).toHaveLength(0)
      expect(actionInputData.logger.info).toHaveBeenCalledWith(
<<<<<<< HEAD
        expect.stringContaining('TE Messaging: Invalid subscription statuses found in externalIds'),
        expect.anything()
      )
      expect(actionInputData.logger.info).toHaveBeenCalledWith(
        expect.stringContaining('TE Messaging: Not sending message, because sendabilityStatus'),
=======
        expect.stringContaining('TE Messaging: WHATSAPP Invalid subscription statuses found in externalIds'),
        expect.anything()
      )
      expect(actionInputData.logger.info).toHaveBeenCalledWith(
        expect.stringContaining('TE Messaging: WHATSAPP Not sending message, because sendabilityStatus'),
>>>>>>> c1f1e8fd
        expect.anything()
      )
    })

    it('formats the to number correctly for whatsapp', async () => {
      const from = 'whatsapp:+19876543210'
      const expectedTwilioRequest = new URLSearchParams({
        ContentSid: defaultTemplateSid,
        From: from,
        To: 'whatsapp:+19195551234'
      })

      const twilioRequest = nock('https://api.twilio.com/2010-04-01/Accounts/a')
        .post('/Messages.json', expectedTwilioRequest.toString())
        .reply(201, {})

      const actionInputData = getInputData({
        mappingOverrides: {
          from: from,
          contentSid: defaultTemplateSid,
          externalIds: [{ type: 'phone', id: '(919) 555 1234', subscriptionStatus: true, channelType: 'whatsapp' }]
        }
      })

      const responses = await twilio.testAction('sendWhatsApp', actionInputData)
      expect(responses.map((response) => response.url)).toStrictEqual([
        'https://api.twilio.com/2010-04-01/Accounts/a/Messages.json'
      ])
      expect(twilioRequest.isDone()).toEqual(true)
    })

    it('throws an error when whatsapp number cannot be formatted', async () => {
      const actionInputData = getInputData({
        mappingOverrides: {
          externalIds: [{ type: 'phone', id: 'abcd', subscriptionStatus: true, channelType: 'whatsapp' }]
        }
      })

      const response = twilio.testAction('sendWhatsApp', actionInputData)
      await expect(response).rejects.toThrowError(
        'The string supplied did not seem to be a phone number. Phone number must be able to be formatted to e164 for whatsapp.'
      )
      expect(logger.error).toHaveBeenCalledWith(
        expect.stringMatching(new RegExp(`^TE Messaging: WHATSAPP invalid phone number - ${spaceId}`)),
        expect.anything()
      )
    })

    it('throws an error when liquid template parsing fails', async () => {
      const actionInputData = getInputData({
        mappingOverrides: {
          contentVariables: { '1': '{{profile.traits.firstName$}}', '2': '{{profile.traits.address.street}}' },
          traits: {
            firstName: 'Soap',
            address: {
              street: '360 Scope St'
            }
          }
        }
      })

      const response = twilio.testAction('sendWhatsApp', actionInputData)
      await expect(response).rejects.toThrowError('Unable to parse templating in content variables')
      expect(logger.error).toHaveBeenCalledWith(
        expect.stringMatching(
          new RegExp(`^TE Messaging: WHATSAPP Failed to parse template with content variables - ${spaceId}`)
        ),
        expect.anything()
      )
    })

    it('throws an error when Twilio API request fails', async () => {
      const expectedErrorResponse = {
        code: 21211,
        message: "The 'To' number is not a valid phone number.",
        more_info: 'https://www.twilio.com/docs/errors/21211',
        status: 400
      }

      nock('https://api.twilio.com/2010-04-01/Accounts/a').post('/Messages.json').reply(400, expectedErrorResponse)

      const actionInputData = getInputData()

      const response = twilio.testAction('sendWhatsApp', actionInputData)
      await expect(response).rejects.toThrowError()
      expect(logger.error).toHaveBeenCalledWith(
        expect.stringMatching(new RegExp(`^TE Messaging: WHATSAPP Twilio Programmable API error - ${spaceId}`)),
        expect.anything()
      )
    })

    it('formats and sends content variables', async () => {
      const expectedTwilioRequest = new URLSearchParams({
        ContentSid: defaultTemplateSid,
        From: 'MG1111222233334444',
        To: defaultTo,
        ContentVariables: JSON.stringify({ '1': 'Soap', '2': '360 Scope St' })
      })

      const twilioRequest = nock('https://api.twilio.com/2010-04-01/Accounts/a')
        .post('/Messages.json', expectedTwilioRequest.toString())
        .reply(201, {})

      const actionInputData = getInputData({
        mappingOverrides: {
          contentVariables: { '1': '{{profile.traits.firstName}}', '2': '{{profile.traits.address.street}}' },
          traits: {
            firstName: 'Soap',
            address: {
              street: '360 Scope St'
            }
          }
        }
      })

      const responses = await twilio.testAction('sendWhatsApp', actionInputData)
      expect(responses.map((response) => response.url)).toStrictEqual([
        'https://api.twilio.com/2010-04-01/Accounts/a/Messages.json'
      ])
      expect(twilioRequest.isDone()).toEqual(true)
    })

    it('omits null/empty content variables', async () => {
      const expectedTwilioRequest = new URLSearchParams({
        ContentSid: defaultTemplateSid,
        From: 'MG1111222233334444',
        To: defaultTo,
        ContentVariables: JSON.stringify({ '2': '360 Scope St' })
      })

      const twilioRequest = nock('https://api.twilio.com/2010-04-01/Accounts/a')
        .post('/Messages.json', expectedTwilioRequest.toString())
        .reply(201, {})

      const actionInputData = getInputData({
        mappingOverrides: {
          contentVariables: { '1': '{{profile.traits.firstName}}', '2': '{{profile.traits.address.street}}' },
          traits: {
            firstName: null,
            address: {
              street: '360 Scope St'
            }
          }
        }
      })

      const responses = await twilio.testAction('sendWhatsApp', actionInputData)
      expect(responses.map((response) => response.url)).toStrictEqual([
        'https://api.twilio.com/2010-04-01/Accounts/a/Messages.json'
      ])
      expect(twilioRequest.isDone()).toEqual(true)
    })

    it('sends content variables as is when traits are not enriched', async () => {
      const expectedTwilioRequest = new URLSearchParams({
        ContentSid: defaultTemplateSid,
        From: 'MG1111222233334444',
        To: defaultTo,
        ContentVariables: JSON.stringify({ '1': 'Soap', '2': '360 Scope St' })
      })

      const twilioRequest = nock('https://api.twilio.com/2010-04-01/Accounts/a')
        .post('/Messages.json', expectedTwilioRequest.toString())
        .reply(201, {})

      const actionInputData = getInputData({
        mappingOverrides: {
          contentVariables: { '1': 'Soap', '2': '360 Scope St' },
          traitEnrichment: false
        }
      })

      const responses = await twilio.testAction('sendWhatsApp', actionInputData)
      expect(responses.map((response) => response.url)).toStrictEqual([
        'https://api.twilio.com/2010-04-01/Accounts/a/Messages.json'
      ])
      expect(twilioRequest.isDone()).toEqual(true)
    })
  })
})<|MERGE_RESOLUTION|>--- conflicted
+++ resolved
@@ -7,16 +7,6 @@
 const timestamp = new Date().toISOString()
 const defaultTemplateSid = 'my_template'
 const defaultTo = 'whatsapp:+1234567891'
-<<<<<<< HEAD
-
-function createLoggerMock() {
-  return {
-    level: 'error',
-    name: 'test',
-    error: jest.fn() as Logger['error'],
-    info: jest.fn() as Logger['info']
-  } as Logger
-=======
 const logger = createLoggerMock()
 
 const getDefaultMapping = (overrides?: any) => {
@@ -32,7 +22,6 @@
     ],
     ...overrides
   }
->>>>>>> c1f1e8fd
 }
 
 describe.each(['stage', 'production'])('%s environment', (environment) => {
@@ -243,19 +232,11 @@
       const responses = await twilio.testAction('sendWhatsApp', actionInputData)
       expect(responses).toHaveLength(0)
       expect(actionInputData.logger.info).toHaveBeenCalledWith(
-<<<<<<< HEAD
-        expect.stringContaining('TE Messaging: Invalid subscription statuses found in externalIds'),
-        expect.anything()
-      )
-      expect(actionInputData.logger.info).toHaveBeenCalledWith(
-        expect.stringContaining('TE Messaging: Not sending message, because sendabilityStatus'),
-=======
         expect.stringContaining('TE Messaging: WHATSAPP Invalid subscription statuses found in externalIds'),
         expect.anything()
       )
       expect(actionInputData.logger.info).toHaveBeenCalledWith(
         expect.stringContaining('TE Messaging: WHATSAPP Not sending message, because sendabilityStatus'),
->>>>>>> c1f1e8fd
         expect.anything()
       )
     })
