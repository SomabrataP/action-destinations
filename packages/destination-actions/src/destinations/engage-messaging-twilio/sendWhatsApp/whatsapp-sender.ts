--- conflicted
+++ resolved
@@ -4,22 +4,16 @@
 import { IntegrationError } from '@segment/actions-core'
 import { MessageSender } from '../utils/message-sender'
 import { PhoneNumberUtil, PhoneNumberFormat } from 'google-libphonenumber'
-<<<<<<< HEAD
-import { Logger, StatsClient, StatsContext } from '@segment/actions-core/src/destination-kit'
-import { RequestFn } from '../utils/types'
-=======
->>>>>>> 576efc99
 
 const phoneUtil = PhoneNumberUtil.getInstance()
 const Liquid = new LiquidJs()
 
 export class WhatsAppMessageSender extends MessageSender<Payload> {
-
-  getChannelType(){
+  getChannelType() {
     return 'whatsapp'
   }
 
-  async getBody(phone: string){
+  async getBody(phone: string) {
     let parsedPhone
 
     try {
@@ -82,9 +76,7 @@
 
       return JSON.stringify(mapping)
     } catch (error: unknown) {
-      this.logError(
-        `Failed to parse WhatsApp template with content variables - ${this.settings.spaceId} - [${error}]`
-      )
+      this.logError(`Failed to parse WhatsApp template with content variables - ${this.settings.spaceId} - [${error}]`)
       throw new IntegrationError(
         `Unable to parse templating in content variables`,
         `Content variables templating parse failure`,
