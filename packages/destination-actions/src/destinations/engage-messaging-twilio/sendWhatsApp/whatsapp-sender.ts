/* eslint-disable @typescript-eslint/no-unsafe-call */
import { Liquid as LiquidJs } from 'liquidjs'
import type { Payload } from './generated-types'
import { IntegrationError } from '@segment/actions-core'
import { PhoneNumberUtil, PhoneNumberFormat } from 'google-libphonenumber'
import { PhoneMessage } from '../utils/phone-message'

const phoneUtil = PhoneNumberUtil.getInstance()
const Liquid = new LiquidJs()

<<<<<<< HEAD
export class WhatsAppMessageSender extends MessageSender<Payload> {
=======
export class WhatsAppMessageSender extends PhoneMessage<Payload> {
>>>>>>> c1f1e8fd
  getChannelType() {
    return 'whatsapp'
  }

  async getBody(phone: string) {
    let parsedPhone

    try {
      // Defaulting to US for now as that's where most users will seemingly be. Though
      // any number already given in e164 format should parse correctly even with the
      // default region being US.
      parsedPhone = phoneUtil.parse(phone, 'US')
      parsedPhone = phoneUtil.format(parsedPhone, PhoneNumberFormat.E164)
      parsedPhone = `whatsapp:${parsedPhone}`
    } catch (error: unknown) {
      this.tags.push('type:invalid_phone_e164')
      this.logError(`invalid phone number - ${this.settings.spaceId} - [${error}]`)
      this.statsClient?.incr('actions-personas-messaging-twilio.error', 1, this.tags)
      throw new IntegrationError(
        'The string supplied did not seem to be a phone number. Phone number must be able to be formatted to e164 for whatsapp.',
        `INVALID_PHONE`,
        400
      )
    }

    if (!this.payload.contentSid) {
      this.logError(`A valid WhatsApp Content SID was not provided - ${this.settings.spaceId}`)
      throw new IntegrationError('A valid whatsApp Content SID was not provided.', `INVALID_CONTENT_SID`, 400)
    }

    const params: Record<string, string> = {
      ContentSid: this.payload.contentSid,
      From: this.payload.from,
      To: parsedPhone
    }
    const contentVariables = await this.getVariables()

    if (contentVariables) params['ContentVariables'] = contentVariables

    return new URLSearchParams(params)
  }

  private getVariables = async (): Promise<string | null> => {
    try {
      // contentVariables can be rendered to their respective values in the upstream actor
      // before they send it to this action.
      // to signify this behavior, traitsEnrichment will be passed as false by the upstream actor
      if (!this.payload.traitEnrichment && this.payload.contentVariables)
        return JSON.stringify(this.payload.contentVariables) ?? null
      if (!this.payload.contentVariables || !this.payload.traits) return null

      const profile = {
        profile: {
          traits: this.payload.traits
        }
      }

      const mapping: Record<string, string> = {}
      for (const [key, val] of Object.entries(this.payload.contentVariables)) {
        const parsed = await Liquid.parseAndRender(val as string, profile)
        if (parsed?.length) {
          mapping[key] = parsed
        }
      }

      return JSON.stringify(mapping)
    } catch (error: unknown) {
<<<<<<< HEAD
      this.logError(`Failed to parse WhatsApp template with content variables - ${this.settings.spaceId} - [${error}]`)
=======
      this.logError(`Failed to parse template with content variables - ${this.settings.spaceId} - [${error}]`)
>>>>>>> c1f1e8fd
      throw new IntegrationError(
        `Unable to parse templating in content variables`,
        `Content variables templating parse failure`,
        400
      )
    }
  }
}<|MERGE_RESOLUTION|>--- conflicted
+++ resolved
@@ -8,11 +8,7 @@
 const phoneUtil = PhoneNumberUtil.getInstance()
 const Liquid = new LiquidJs()
 
-<<<<<<< HEAD
-export class WhatsAppMessageSender extends MessageSender<Payload> {
-=======
 export class WhatsAppMessageSender extends PhoneMessage<Payload> {
->>>>>>> c1f1e8fd
   getChannelType() {
     return 'whatsapp'
   }
@@ -80,11 +76,7 @@
 
       return JSON.stringify(mapping)
     } catch (error: unknown) {
-<<<<<<< HEAD
-      this.logError(`Failed to parse WhatsApp template with content variables - ${this.settings.spaceId} - [${error}]`)
-=======
       this.logError(`Failed to parse template with content variables - ${this.settings.spaceId} - [${error}]`)
->>>>>>> c1f1e8fd
       throw new IntegrationError(
         `Unable to parse templating in content variables`,
         `Content variables templating parse failure`,
