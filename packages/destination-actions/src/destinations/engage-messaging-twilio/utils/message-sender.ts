/* eslint-disable @typescript-eslint/no-unsafe-call */
import type { Settings } from '../generated-types'
import type { Payload as SmsPayload } from '../sendSms/generated-types'
import type { Payload as WhatsappPayload } from '../sendWhatsApp/generated-types'
import { IntegrationError } from '@segment/actions-core'
import { Logger, StatsClient, StatsContext } from '@segment/actions-core/src/destination-kit'
<<<<<<< HEAD
import { RequestFn } from './types'
=======
import { ExecuteInput } from '@segment/actions-core'
>>>>>>> 576efc99

enum SendabilityStatus {
  NoSenderPhone = 'no_sender_phone',
  ShouldSend = 'should_send',
  DoNotSend = 'do_not_send',
  SendDisabled = 'send_disabled',
  InvalidSubscriptionStatus = 'invalid_subscription_status'
}

interface TwilioApiError extends Error {
  response: {
    data: {
      code: number
      message: string
      more_info: string
      status: number
    },
    headers?: Response['headers'],
  },
  code?: number
  status?: number
  statusCode?: number
}

type SendabilityPayload = { sendabilityStatus: SendabilityStatus; phone: string | undefined }

<<<<<<< HEAD
type MinimalPayload = Pick<
  Payload,
  'from' | 'toNumber' | 'customArgs' | 'externalIds' | 'traits' | 'send' | 'eventOccurredTS'
>

export abstract class MessageSender<SmsPayload extends MinimalPayload> {
=======
export type RequestFn = (url: string, options?: RequestOptions) => Promise<Response>

export abstract class MessageSender<MessagePayload extends SmsPayload | WhatsappPayload> {
>>>>>>> 576efc99
  private readonly EXTERNAL_ID_KEY = 'phone'
  private readonly DEFAULT_HOSTNAME = 'api.twilio.com'
  private readonly DEFAULT_CONNECTION_OVERRIDES = 'rp=all&rc=5'

  constructor(
    readonly request: RequestFn,
    readonly payload: MessagePayload,
    readonly settings: Settings,
    readonly statsClient: StatsClient | undefined,
    readonly tags: StatsContext['tags'],
    readonly logger: Logger | undefined,
    // eslint-disable-next-line @typescript-eslint/no-explicit-any
    readonly executeInput: ExecuteInput<Settings, MessagePayload>,
    readonly logDetails: Record<string, unknown> = {}
  )
  {
  }

  abstract getBody(phone: string): Promise<URLSearchParams>

  abstract getChannelType():string

  /**
   * check if the externalId object is supported for sending a message
   * @param externalId 
   * @returns 
   */
  isValidExternalId(externalId: NonNullable<MessagePayload['externalIds']>[number]): boolean {
    return externalId.type === 'phone' && this.getChannelType() === externalId.channelType?.toLowerCase()
  }

  redactPii(pii: string | undefined) {
    if(!pii) {
      return pii
    }
    
    if(pii.length <= 8) {
      return '***'
     }
    return pii.substring(0, 3) + '***' + pii.substring(pii.length - 3)
  }
  
  logInfo(...msgs:string[]) {
    const [firstMsg, ...rest] = msgs
    this.logger?.info(`TE Messaging: ${firstMsg}`, ...rest, JSON.stringify(this.logDetails))
  }

  // eslint-disable-next-line @typescript-eslint/no-explicit-any
  logError(error?: any, ...msgs:string[]) {
    const [firstMsg, ...rest] = msgs
    if(typeof error === 'string' )
    {
      this.logger?.error(`TE Messaging: ${error}`, ...msgs, JSON.stringify(this.logDetails))
    }
    else 
    {
      this.logger?.error(`TE Messaging: ${firstMsg}`, ...rest, error instanceof Error? error.message: error?.toString(), JSON.stringify(this.logDetails))
    }
  }

  // eslint-disable-next-line @typescript-eslint/no-explicit-any
  private static isPromise<T=unknown>(obj: unknown): obj is Promise<T> {
    // `obj instanceof Promise` is not reliable since it can be a custom promise object from fetch lib
    //https://stackoverflow.com/questions/27746304/how-to-check-if-an-object-is-a-promise
    
    // for whatever reason it gave me error "Property 'then' does not exist on type 'never'." so i have to use ts-ignore
    // eslint-disable-next-line @typescript-eslint/ban-ts-comment
    // @ts-ignore
    return obj instanceof Object && 'then' in obj && typeof obj.then === 'function'
  }

  logWrap<R=void>(messages:string[], fn: ()=>R):R {
    this.logInfo("Starting: ", ...messages)
    try{
      const res = fn()
      if(MessageSender.isPromise(res)){
        return (async()=>{
          try{
            const promisedRes = await res
            this.logInfo("Success: ", ...messages)
            return promisedRes
          } catch(error:unknown){
            this.logError(error, "Failed: ", ...messages)
            throw error
          }
          // eslint-disable-next-line @typescript-eslint/no-explicit-any
        })() as any as R // cast to R otherwise ts is not happy
      }
      this.logInfo("Success: ", ...messages)
      return res
    }
    catch(error:unknown){
      this.logError(error, "Failed: ", ...messages)
      throw error
    }
  }

  /**
   * populate the logDetails object with the data that should be logged for every message
   */
  initLogDetails()//overrideable
  {
    Object.assign(this.logDetails,{
      externalIds: this.payload.externalIds?.map(eid=>({...eid, id: this.redactPii(eid.id)})),
      shouldSend: this.payload.send,
      contentSid: this.payload.contentSid,
      sourceId: this.settings.sourceId,
      spaceId : this.settings.spaceId,
      twilioApiKeySID : this.settings.twilioApiKeySID,
      region : this.settings.region,
      // eslint-disable-next-line @typescript-eslint/no-explicit-any
      messageId: (this.executeInput as any)['rawData']?.messageId, // undocumented, not recommended way used here for tracing retries in logs https://github.com/segmentio/action-destinations/blob/main/packages/core/src/destination-kit/action.ts#L141
      channelType: this.getChannelType(),
    })
    if('userId' in this.payload)
      this.logDetails.userId = this.payload.userId
  }

  async send() {

    this.initLogDetails()

    return this.logWrap([`Destination Action ${this.getChannelType()}`], async ()=>{
      const { phone, sendabilityStatus } = this.getSendabilityPayload()

      if (sendabilityStatus !== SendabilityStatus.ShouldSend || !phone) {
        this.logInfo(`Not sending message, because sendabilityStatus: ${sendabilityStatus}, phone: ${this.redactPii(phone)}`)
        return
      }

      this.logInfo("Getting content Body")
      const body = await this.getBody(phone)

      const webhookUrlWithParams = this.getWebhookUrlWithParams(phone)

      if (webhookUrlWithParams) body.append('StatusCallback', webhookUrlWithParams)

      const twilioHostname = this.settings.twilioHostname ?? this.DEFAULT_HOSTNAME
      const twilioToken = Buffer.from(`${this.settings.twilioApiKeySID}:${this.settings.twilioApiKeySecret}`).toString(
        'base64'
      )

      this.statsClient?.set(
        'actions_personas_messaging_twilio.message_body_size',
        body?.toString().length,
        this.tags
      )

      try {
        this.logInfo("Sending message to Twilio API")

        const response = await this.request(
          `https://${twilioHostname}/2010-04-01/Accounts/${this.settings.twilioAccountSID}/Messages.json`,
          {
            method: 'POST',
            headers: {
              authorization: `Basic ${twilioToken}`
            },
            body
          }
        )
        this.tags.push(`twilio_status_code:${response.status}`)
        this.statsClient?.incr('actions_personas_messaging_twilio.response', 1, this.tags)

        if (this.payload.eventOccurredTS != undefined) {
          this.statsClient?.histogram(
            'actions-personas-messaging-twilio.eventDeliveryTS',
            Date.now() - new Date(this.payload.eventOccurredTS).getTime(),
            this.tags
          )
        }

        this.logDetails['twilio-request-id'] = response.headers?.get('twilio-request-id')

        this.logInfo("Message sent successfully")

        return response
      } catch (errorOrig: unknown) {
        let errorToRethrow = errorOrig
        if (errorOrig instanceof Object) {
          const twilioApiError = errorOrig as TwilioApiError
          this.logDetails['twilioApiError_response_data'] = twilioApiError.response?.data
          this.logDetails['twilio-request-id'] = twilioApiError.response?.headers?.get('twilio-request-id')
          this.logDetails['error'] = twilioApiError.response

          this.logError(
            `Twilio Programmable API error - ${this.settings.spaceId}`
          )
          const statusCode = twilioApiError.status || twilioApiError.response?.data?.status
          this.tags.push(`twilio_status_code:${statusCode}`)
          this.statsClient?.incr('actions_personas_messaging_twilio.response', 1, this.tags)
  
          if(!twilioApiError.status) //to handle error properly by Centrifuge
          {
            errorToRethrow = new IntegrationError(
              twilioApiError.response?.data?.message || twilioApiError.message,
              (twilioApiError.response?.data?.code || statusCode)?.toString() || "Twilio Api Request Error",
              statusCode
            )
          }

          const errorCode = twilioApiError.response?.data?.code
          if (errorCode === 63018 || statusCode === 429) {
            // Exceeded WhatsApp rate limit
            this.statsClient?.incr('actions_personas_messaging_twilio.rate_limited', 1, this.tags)
          }
        }
        // Bubble the error to integrations
        throw errorToRethrow
      }
    })
  }

  static nonSendableStatuses = ['unsubscribed', 'did not subscribed', 'false'] // do we need that??
  static sendableStatuses = ['subscribed', 'true']
  private getSendabilityPayload(): SendabilityPayload {

    if (!this.payload.send) {
      this.statsClient?.incr('actions-personas-messaging-twilio.send-disabled', 1, this.tags)
      return { sendabilityStatus: SendabilityStatus.SendDisabled, phone: undefined }
    }

    // list of extenalIds that are supported by this Channel
    const validExtIds = this.payload.externalIds?.filter(extId => this.isValidExternalId(extId))
    
    // finding first that isSubscribed
    const firstSubscribedExtId = validExtIds?.find(extId => extId.subscriptionStatus
      && MessageSender.sendableStatuses.includes(extId.subscriptionStatus?.toString()?.toLowerCase())
    )

    const invalidStatuses = validExtIds?.filter(extId=>{
      const subStatus = extId.subscriptionStatus?.toString()?.toLowerCase()
      if(!subStatus) return false // falsy status is valid and considered to be Not Subscribed, so return false
      // if subStatus is not in any of the lists of valid statuses, then return true
      return !(MessageSender.nonSendableStatuses.includes(subStatus) || MessageSender.sendableStatuses.includes(subStatus))
    })
    
    const hasInvalidStatuses = invalidStatuses && invalidStatuses.length > 0
    if(hasInvalidStatuses){
      // eslint-disable-next-line @typescript-eslint/no-non-null-assertion
      this.logInfo(`Invalid subscription statuses found in externalIds: ${invalidStatuses!.map(extId=>extId.subscriptionStatus).join(', ')}`)
    }

    let status: SendabilityStatus = SendabilityStatus.DoNotSend

    const phone = this.payload.toNumber || firstSubscribedExtId?.id

    if (firstSubscribedExtId) {
      this.statsClient?.incr('actions_personas_messaging_twilio.subscribed', 1, this.tags)
      status = phone ? SendabilityStatus.ShouldSend : SendabilityStatus.NoSenderPhone
    } else if(hasInvalidStatuses) {
      this.statsClient?.incr('actions_personas_messaging_twilio.invalid_subscription_status', 1, this.tags)
      status = SendabilityStatus.InvalidSubscriptionStatus
    } else if (validExtIds && validExtIds.length > 0) {
      this.statsClient?.incr('actions_personas_messaging_twilio.notsubscribed', 1, this.tags)
      status = SendabilityStatus.DoNotSend
    } else{
      status = SendabilityStatus.NoSenderPhone
    }

    return { sendabilityStatus: status, phone }
  }

  private getWebhookUrlWithParams = (phone: string): string | null => {
    const webhookUrl = this.settings.webhookUrl
    const connectionOverrides = this.settings.connectionOverrides
    const customArgs: Record<string, string | undefined> = {
      ...this.payload.customArgs,
      space_id: this.settings.spaceId,
      __segment_internal_external_id_key__: this.EXTERNAL_ID_KEY,
      __segment_internal_external_id_value__: phone
    }

    if (webhookUrl && customArgs) {
      // Webhook URL parsing has a potential of failing. I think it's better that
      // we fail out of any invocation than silently not getting analytics
      // data if that's what we're expecting.
      const webhookUrlWithParams = new URL(webhookUrl)
      for (const key of Object.keys(customArgs)) {
        webhookUrlWithParams.searchParams.append(key, String(customArgs[key]))
      }

      webhookUrlWithParams.hash = connectionOverrides || this.DEFAULT_CONNECTION_OVERRIDES

      return webhookUrlWithParams.toString()
    }

    return null
  }
}<|MERGE_RESOLUTION|>--- conflicted
+++ resolved
@@ -4,11 +4,8 @@
 import type { Payload as WhatsappPayload } from '../sendWhatsApp/generated-types'
 import { IntegrationError } from '@segment/actions-core'
 import { Logger, StatsClient, StatsContext } from '@segment/actions-core/src/destination-kit'
-<<<<<<< HEAD
 import { RequestFn } from './types'
-=======
 import { ExecuteInput } from '@segment/actions-core'
->>>>>>> 576efc99
 
 enum SendabilityStatus {
   NoSenderPhone = 'no_sender_phone',
@@ -25,28 +22,16 @@
       message: string
       more_info: string
       status: number
-    },
-    headers?: Response['headers'],
-  },
+    }
+    headers?: Response['headers']
+  }
   code?: number
   status?: number
   statusCode?: number
 }
 
 type SendabilityPayload = { sendabilityStatus: SendabilityStatus; phone: string | undefined }
-
-<<<<<<< HEAD
-type MinimalPayload = Pick<
-  Payload,
-  'from' | 'toNumber' | 'customArgs' | 'externalIds' | 'traits' | 'send' | 'eventOccurredTS'
->
-
-export abstract class MessageSender<SmsPayload extends MinimalPayload> {
-=======
-export type RequestFn = (url: string, options?: RequestOptions) => Promise<Response>
-
 export abstract class MessageSender<MessagePayload extends SmsPayload | WhatsappPayload> {
->>>>>>> 576efc99
   private readonly EXTERNAL_ID_KEY = 'phone'
   private readonly DEFAULT_HOSTNAME = 'api.twilio.com'
   private readonly DEFAULT_CONNECTION_OVERRIDES = 'rp=all&rc=5'
@@ -61,85 +46,84 @@
     // eslint-disable-next-line @typescript-eslint/no-explicit-any
     readonly executeInput: ExecuteInput<Settings, MessagePayload>,
     readonly logDetails: Record<string, unknown> = {}
-  )
-  {
-  }
+  ) {}
 
   abstract getBody(phone: string): Promise<URLSearchParams>
 
-  abstract getChannelType():string
+  abstract getChannelType(): string
 
   /**
    * check if the externalId object is supported for sending a message
-   * @param externalId 
-   * @returns 
+   * @param externalId
+   * @returns
    */
   isValidExternalId(externalId: NonNullable<MessagePayload['externalIds']>[number]): boolean {
     return externalId.type === 'phone' && this.getChannelType() === externalId.channelType?.toLowerCase()
   }
 
   redactPii(pii: string | undefined) {
-    if(!pii) {
+    if (!pii) {
       return pii
     }
-    
-    if(pii.length <= 8) {
+
+    if (pii.length <= 8) {
       return '***'
-     }
+    }
     return pii.substring(0, 3) + '***' + pii.substring(pii.length - 3)
   }
-  
-  logInfo(...msgs:string[]) {
+
+  logInfo(...msgs: string[]) {
     const [firstMsg, ...rest] = msgs
     this.logger?.info(`TE Messaging: ${firstMsg}`, ...rest, JSON.stringify(this.logDetails))
   }
 
   // eslint-disable-next-line @typescript-eslint/no-explicit-any
-  logError(error?: any, ...msgs:string[]) {
+  logError(error?: any, ...msgs: string[]) {
     const [firstMsg, ...rest] = msgs
-    if(typeof error === 'string' )
-    {
+    if (typeof error === 'string') {
       this.logger?.error(`TE Messaging: ${error}`, ...msgs, JSON.stringify(this.logDetails))
-    }
-    else 
-    {
-      this.logger?.error(`TE Messaging: ${firstMsg}`, ...rest, error instanceof Error? error.message: error?.toString(), JSON.stringify(this.logDetails))
+    } else {
+      this.logger?.error(
+        `TE Messaging: ${firstMsg}`,
+        ...rest,
+        error instanceof Error ? error.message : error?.toString(),
+        JSON.stringify(this.logDetails)
+      )
     }
   }
 
   // eslint-disable-next-line @typescript-eslint/no-explicit-any
-  private static isPromise<T=unknown>(obj: unknown): obj is Promise<T> {
+  private static isPromise<T = unknown>(obj: unknown): obj is Promise<T> {
     // `obj instanceof Promise` is not reliable since it can be a custom promise object from fetch lib
     //https://stackoverflow.com/questions/27746304/how-to-check-if-an-object-is-a-promise
-    
+
     // for whatever reason it gave me error "Property 'then' does not exist on type 'never'." so i have to use ts-ignore
     // eslint-disable-next-line @typescript-eslint/ban-ts-comment
     // @ts-ignore
     return obj instanceof Object && 'then' in obj && typeof obj.then === 'function'
   }
 
-  logWrap<R=void>(messages:string[], fn: ()=>R):R {
-    this.logInfo("Starting: ", ...messages)
-    try{
+  logWrap<R = void>(messages: string[], fn: () => R): R {
+    this.logInfo('Starting: ', ...messages)
+    try {
       const res = fn()
-      if(MessageSender.isPromise(res)){
-        return (async()=>{
-          try{
+      if (MessageSender.isPromise(res)) {
+        return (async () => {
+          try {
             const promisedRes = await res
-            this.logInfo("Success: ", ...messages)
+            this.logInfo('Success: ', ...messages)
             return promisedRes
-          } catch(error:unknown){
-            this.logError(error, "Failed: ", ...messages)
+          } catch (error: unknown) {
+            this.logError(error, 'Failed: ', ...messages)
             throw error
           }
           // eslint-disable-next-line @typescript-eslint/no-explicit-any
         })() as any as R // cast to R otherwise ts is not happy
       }
-      this.logInfo("Success: ", ...messages)
+      this.logInfo('Success: ', ...messages)
       return res
-    }
-    catch(error:unknown){
-      this.logError(error, "Failed: ", ...messages)
+    } catch (error: unknown) {
+      this.logError(error, 'Failed: ', ...messages)
       throw error
     }
   }
@@ -147,37 +131,37 @@
   /**
    * populate the logDetails object with the data that should be logged for every message
    */
-  initLogDetails()//overrideable
-  {
-    Object.assign(this.logDetails,{
-      externalIds: this.payload.externalIds?.map(eid=>({...eid, id: this.redactPii(eid.id)})),
+  initLogDetails() {
+    //overrideable
+    Object.assign(this.logDetails, {
+      externalIds: this.payload.externalIds?.map((eid) => ({ ...eid, id: this.redactPii(eid.id) })),
       shouldSend: this.payload.send,
       contentSid: this.payload.contentSid,
       sourceId: this.settings.sourceId,
-      spaceId : this.settings.spaceId,
-      twilioApiKeySID : this.settings.twilioApiKeySID,
-      region : this.settings.region,
+      spaceId: this.settings.spaceId,
+      twilioApiKeySID: this.settings.twilioApiKeySID,
+      region: this.settings.region,
       // eslint-disable-next-line @typescript-eslint/no-explicit-any
       messageId: (this.executeInput as any)['rawData']?.messageId, // undocumented, not recommended way used here for tracing retries in logs https://github.com/segmentio/action-destinations/blob/main/packages/core/src/destination-kit/action.ts#L141
-      channelType: this.getChannelType(),
+      channelType: this.getChannelType()
     })
-    if('userId' in this.payload)
-      this.logDetails.userId = this.payload.userId
+    if ('userId' in this.payload) this.logDetails.userId = this.payload.userId
   }
 
   async send() {
-
     this.initLogDetails()
 
-    return this.logWrap([`Destination Action ${this.getChannelType()}`], async ()=>{
+    return this.logWrap([`Destination Action ${this.getChannelType()}`], async () => {
       const { phone, sendabilityStatus } = this.getSendabilityPayload()
 
       if (sendabilityStatus !== SendabilityStatus.ShouldSend || !phone) {
-        this.logInfo(`Not sending message, because sendabilityStatus: ${sendabilityStatus}, phone: ${this.redactPii(phone)}`)
+        this.logInfo(
+          `Not sending message, because sendabilityStatus: ${sendabilityStatus}, phone: ${this.redactPii(phone)}`
+        )
         return
       }
 
-      this.logInfo("Getting content Body")
+      this.logInfo('Getting content Body')
       const body = await this.getBody(phone)
 
       const webhookUrlWithParams = this.getWebhookUrlWithParams(phone)
@@ -189,14 +173,10 @@
         'base64'
       )
 
-      this.statsClient?.set(
-        'actions_personas_messaging_twilio.message_body_size',
-        body?.toString().length,
-        this.tags
-      )
+      this.statsClient?.set('actions_personas_messaging_twilio.message_body_size', body?.toString().length, this.tags)
 
       try {
-        this.logInfo("Sending message to Twilio API")
+        this.logInfo('Sending message to Twilio API')
 
         const response = await this.request(
           `https://${twilioHostname}/2010-04-01/Accounts/${this.settings.twilioAccountSID}/Messages.json`,
@@ -221,7 +201,7 @@
 
         this.logDetails['twilio-request-id'] = response.headers?.get('twilio-request-id')
 
-        this.logInfo("Message sent successfully")
+        this.logInfo('Message sent successfully')
 
         return response
       } catch (errorOrig: unknown) {
@@ -232,18 +212,16 @@
           this.logDetails['twilio-request-id'] = twilioApiError.response?.headers?.get('twilio-request-id')
           this.logDetails['error'] = twilioApiError.response
 
-          this.logError(
-            `Twilio Programmable API error - ${this.settings.spaceId}`
-          )
+          this.logError(`Twilio Programmable API error - ${this.settings.spaceId}`)
           const statusCode = twilioApiError.status || twilioApiError.response?.data?.status
           this.tags.push(`twilio_status_code:${statusCode}`)
           this.statsClient?.incr('actions_personas_messaging_twilio.response', 1, this.tags)
-  
-          if(!twilioApiError.status) //to handle error properly by Centrifuge
-          {
+
+          if (!twilioApiError.status) {
+            //to handle error properly by Centrifuge
             errorToRethrow = new IntegrationError(
               twilioApiError.response?.data?.message || twilioApiError.message,
-              (twilioApiError.response?.data?.code || statusCode)?.toString() || "Twilio Api Request Error",
+              (twilioApiError.response?.data?.code || statusCode)?.toString() || 'Twilio Api Request Error',
               statusCode
             )
           }
@@ -263,31 +241,38 @@
   static nonSendableStatuses = ['unsubscribed', 'did not subscribed', 'false'] // do we need that??
   static sendableStatuses = ['subscribed', 'true']
   private getSendabilityPayload(): SendabilityPayload {
-
     if (!this.payload.send) {
       this.statsClient?.incr('actions-personas-messaging-twilio.send-disabled', 1, this.tags)
       return { sendabilityStatus: SendabilityStatus.SendDisabled, phone: undefined }
     }
 
     // list of extenalIds that are supported by this Channel
-    const validExtIds = this.payload.externalIds?.filter(extId => this.isValidExternalId(extId))
-    
+    const validExtIds = this.payload.externalIds?.filter((extId) => this.isValidExternalId(extId))
+
     // finding first that isSubscribed
-    const firstSubscribedExtId = validExtIds?.find(extId => extId.subscriptionStatus
-      && MessageSender.sendableStatuses.includes(extId.subscriptionStatus?.toString()?.toLowerCase())
+    const firstSubscribedExtId = validExtIds?.find(
+      (extId) =>
+        extId.subscriptionStatus &&
+        MessageSender.sendableStatuses.includes(extId.subscriptionStatus?.toString()?.toLowerCase())
     )
 
-    const invalidStatuses = validExtIds?.filter(extId=>{
+    const invalidStatuses = validExtIds?.filter((extId) => {
       const subStatus = extId.subscriptionStatus?.toString()?.toLowerCase()
-      if(!subStatus) return false // falsy status is valid and considered to be Not Subscribed, so return false
+      if (!subStatus) return false // falsy status is valid and considered to be Not Subscribed, so return false
       // if subStatus is not in any of the lists of valid statuses, then return true
-      return !(MessageSender.nonSendableStatuses.includes(subStatus) || MessageSender.sendableStatuses.includes(subStatus))
+      return !(
+        MessageSender.nonSendableStatuses.includes(subStatus) || MessageSender.sendableStatuses.includes(subStatus)
+      )
     })
-    
+
     const hasInvalidStatuses = invalidStatuses && invalidStatuses.length > 0
-    if(hasInvalidStatuses){
+    if (hasInvalidStatuses) {
       // eslint-disable-next-line @typescript-eslint/no-non-null-assertion
-      this.logInfo(`Invalid subscription statuses found in externalIds: ${invalidStatuses!.map(extId=>extId.subscriptionStatus).join(', ')}`)
+      this.logInfo(
+        `Invalid subscription statuses found in externalIds: ${invalidStatuses!
+          .map((extId) => extId.subscriptionStatus)
+          .join(', ')}`
+      )
     }
 
     let status: SendabilityStatus = SendabilityStatus.DoNotSend
@@ -297,13 +282,13 @@
     if (firstSubscribedExtId) {
       this.statsClient?.incr('actions_personas_messaging_twilio.subscribed', 1, this.tags)
       status = phone ? SendabilityStatus.ShouldSend : SendabilityStatus.NoSenderPhone
-    } else if(hasInvalidStatuses) {
+    } else if (hasInvalidStatuses) {
       this.statsClient?.incr('actions_personas_messaging_twilio.invalid_subscription_status', 1, this.tags)
       status = SendabilityStatus.InvalidSubscriptionStatus
     } else if (validExtIds && validExtIds.length > 0) {
       this.statsClient?.incr('actions_personas_messaging_twilio.notsubscribed', 1, this.tags)
       status = SendabilityStatus.DoNotSend
-    } else{
+    } else {
       status = SendabilityStatus.NoSenderPhone
     }
 
