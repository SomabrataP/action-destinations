--- conflicted
+++ resolved
@@ -1,10 +1,5 @@
-<<<<<<< HEAD
-import { ActionDefinition, IntegrationError } from '@segment/actions-core'
-import { verifyCurrency, verifyParams } from '../ga4-functions'
-=======
 import { ActionDefinition } from '@segment/actions-core'
-import { convertTimestamp, formatPromotionItems } from '../ga4-functions'
->>>>>>> 29dab035
+import { convertTimestamp, formatPromotionItems, verifyParams } from '../ga4-functions'
 import {
   creative_name,
   client_id,
