--- conflicted
+++ resolved
@@ -2,11 +2,7 @@
 import type { Settings } from '../generated-types'
 import type { Payload } from './generated-types'
 import { ProductItem } from '../ga4-types'
-<<<<<<< HEAD
-import { verifyCurrency } from '../ga4-functions'
-=======
 import { verifyCurrency, verifyParams } from '../ga4-functions'
->>>>>>> 61d31ffc
 import {
   formatUserProperties,
   user_properties,
