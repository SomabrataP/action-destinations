--- conflicted
+++ resolved
@@ -2,11 +2,7 @@
 import { ProductItem } from '../ga4-types'
 import type { Settings } from '../generated-types'
 import type { Payload } from './generated-types'
-<<<<<<< HEAD
-import { verifyCurrency, verifyParams } from '../ga4-functions'
-=======
 import { verifyCurrency, verifyParams, verifyUserProps, convertTimestamp } from '../ga4-functions'
->>>>>>> 584c7ba7
 import {
   user_id,
   formatUserProperties,
@@ -96,30 +92,6 @@
     }
 
     if (features && features['actions-google-analytics-4-verify-params-feature']) {
-<<<<<<< HEAD
-      return request('https://www.google-analytics.com/mp/collect', {
-        method: 'POST',
-        json: {
-          client_id: payload.client_id,
-          user_id: payload.user_id,
-          events: [
-            {
-              name: 'add_payment_info',
-              params: {
-                currency: payload.currency,
-                value: payload.value,
-                coupon: payload.coupon,
-                payment_type: payload.payment_type,
-                items: googleItems,
-                engagement_time_msec: payload.engagement_time_msec,
-                ...verifyParams(payload.params)
-              }
-            }
-          ],
-          ...formatUserProperties(payload.user_properties)
-        }
-      })
-=======
       verifyParams(payload.params)
       verifyUserProps(payload.user_properties)
     }
@@ -146,7 +118,6 @@
 
     if (features && features['actions-google-analytics-4-add-timestamp']) {
       request_object = { ...request_object, ...{ ['timestamp_micros']: convertTimestamp(payload.timestamp_micros) } }
->>>>>>> 584c7ba7
     }
 
     return request('https://www.google-analytics.com/mp/collect', {
