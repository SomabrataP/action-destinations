--- conflicted
+++ resolved
@@ -1,11 +1,7 @@
 import { ActionDefinition, IntegrationError } from '@segment/actions-core'
 import type { Settings } from '../generated-types'
 import type { Payload } from './generated-types'
-<<<<<<< HEAD
-import { verifyCurrency, verifyParams } from '../ga4-functions'
-=======
 import { verifyCurrency, verifyParams, verifyUserProps, convertTimestamp } from '../ga4-functions'
->>>>>>> 584c7ba7
 import { ProductItem } from '../ga4-types'
 import {
   coupon,
@@ -74,33 +70,6 @@
         return product as ProductItem
       })
     }
-    if (features && features['actions-google-analytics-4-verify-params-feature']) {
-      return request('https://www.google-analytics.com/mp/collect', {
-        method: 'POST',
-        json: {
-          client_id: payload.client_id,
-          user_id: payload.user_id,
-          events: [
-            {
-              name: 'purchase',
-              params: {
-                affiliation: payload.affiliation,
-                coupon: payload.coupon,
-                currency: payload.currency,
-                items: googleItems,
-                transaction_id: payload.transaction_id,
-                shipping: payload.shipping,
-                value: payload.value,
-                tax: payload.tax,
-                engagement_time_msec: payload.engagement_time_msec,
-                ...verifyParams(payload.params)
-              }
-            }
-          ],
-          ...formatUserProperties(payload.user_properties)
-        }
-      })
-    }
 
     if (features && features['actions-google-analytics-4-verify-params-feature']) {
       verifyParams(payload.params)
