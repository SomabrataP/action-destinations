import { ActionDefinition, IntegrationError } from '@segment/actions-core'
import type { Settings } from '../generated-types'
import type { Payload } from './generated-types'
<<<<<<< HEAD
import { verifyCurrency } from '../ga4-functions'
=======
import { verifyCurrency, verifyParams } from '../ga4-functions'
>>>>>>> 61d31ffc
import { ProductItem } from '../ga4-types'
import {
  coupon,
  currency,
  transaction_id,
  value,
  client_id,
  user_id,
  affiliation,
  shipping,
  tax,
  items_multi_products,
  params,
  formatUserProperties,
  user_properties,
  engagement_time_msec
} from '../ga4-properties'

// https://segment.com/docs/connections/spec/ecommerce/v2/#order-completed
// https://developers.google.com/analytics/devguides/collection/protocol/ga4/reference/events#purchase
const action: ActionDefinition<Settings, Payload> = {
  title: 'Purchase',
  description: 'Send event when a user completes a purchase',
  defaultSubscription: 'type = "track" and event = "Order Completed"',
  fields: {
    client_id: { ...client_id },
    user_id: { ...user_id },
    affiliation: { ...affiliation },
    coupon: { ...coupon, default: { '@path': '$.properties.coupon' } },
    currency: { ...currency, required: true },
    // Google does not have anything to map position, url and image url fields (Segment spec) to
    // so will ignore for now
    items: {
      ...items_multi_products,
      required: true
    },
    transaction_id: { ...transaction_id, required: true },
    shipping: { ...shipping },
    tax: { ...tax },
    value: { ...value, default: { '@path': '$.properties.total' } },
    user_properties: user_properties,
    engagement_time_msec: engagement_time_msec,
    params: params
  },
  perform: (request, { payload }) => {
    verifyCurrency(payload.currency)

    let googleItems: ProductItem[] = []

    if (payload.items) {
      googleItems = payload.items.map((product) => {
        if (product.item_name === undefined && product.item_id === undefined) {
          throw new IntegrationError(
            'One of product name or product id is required for product or impression data.',
            'Misconfigured required field',
            400
          )
        }

        if (product.currency) {
          verifyCurrency(product.currency)
        }

        return product as ProductItem
      })
    }

    return request('https://www.google-analytics.com/mp/collect', {
      method: 'POST',
      json: {
        client_id: payload.client_id,
        user_id: payload.user_id,
        events: [
          {
            name: 'purchase',
            params: {
              affiliation: payload.affiliation,
              coupon: payload.coupon,
              currency: payload.currency,
              items: googleItems,
              transaction_id: payload.transaction_id,
              shipping: payload.shipping,
              value: payload.value,
              tax: payload.tax,
              engagement_time_msec: payload.engagement_time_msec,
              ...verifyParams(payload.params)
            }
          }
        ],
        ...formatUserProperties(payload.user_properties)
      }
    })
  }
}

export default action<|MERGE_RESOLUTION|>--- conflicted
+++ resolved
@@ -1,11 +1,7 @@
 import { ActionDefinition, IntegrationError } from '@segment/actions-core'
 import type { Settings } from '../generated-types'
 import type { Payload } from './generated-types'
-<<<<<<< HEAD
-import { verifyCurrency } from '../ga4-functions'
-=======
 import { verifyCurrency, verifyParams } from '../ga4-functions'
->>>>>>> 61d31ffc
 import { ProductItem } from '../ga4-types'
 import {
   coupon,
