--- conflicted
+++ resolved
@@ -8,16 +8,10 @@
   }
 }
 
-<<<<<<< HEAD
-export function verifyParams(params: object | undefined): object | undefined {
-  if (!params) {
-    return undefined
-=======
 // Ensure the values in params match Googles expectations
 export function verifyParams(params: object | undefined): void {
   if (!params) {
     return
->>>>>>> 584c7ba7
   }
 
   Object.entries(params).forEach(([_, value]) => {
@@ -29,10 +23,6 @@
       )
     }
   })
-<<<<<<< HEAD
-
-  return params
-=======
 }
 
 export function verifyUserProps(userProperties: object | undefined): void {
@@ -64,5 +54,4 @@
 
   // converts non-unix timestamp to unix microseconds
   return Date.parse(timestamp) * 1000
->>>>>>> 584c7ba7
 }