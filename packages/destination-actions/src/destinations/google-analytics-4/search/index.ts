import type { ActionDefinition } from '@segment/actions-core'
import type { Settings } from '../generated-types'
import type { Payload } from './generated-types'
<<<<<<< HEAD
import { verifyParams } from '../ga4-functions'
=======
import { convertTimestamp } from '../ga4-functions'
>>>>>>> 29dab035
import {
  formatUserProperties,
  user_properties,
  params,
  user_id,
  client_id,
  engagement_time_msec,
  timestamp_micros
} from '../ga4-properties'

const action: ActionDefinition<Settings, Payload> = {
  title: 'Search',
  description: 'Send event when a user searches your content',
  defaultSubscription: 'type = "track" and event = "Products Searched"',
  fields: {
    client_id: { ...client_id },
    user_id: { ...user_id },
    timestamp_micros: { ...timestamp_micros },
    search_term: {
      label: 'Search Term',
      type: 'string',
      description: 'The term that was searched for.',
      required: true,
      default: {
        '@path': `$.properties.query`
      }
    },
    user_properties: user_properties,
    engagement_time_msec: engagement_time_msec,
    params: params
  },
  perform: (request, { payload }) => {
    return request('https://www.google-analytics.com/mp/collect', {
      method: 'POST',
      json: {
        client_id: payload.client_id,
        user_id: payload.user_id,
        timestamp_micros: convertTimestamp(payload.timestamp_micros),
        events: [
          {
            name: 'search',
            params: {
              search_term: payload.search_term,
              engagement_time_msec: payload.engagement_time_msec,
              ...verifyParams(payload.params)
            }
          }
        ],
        ...formatUserProperties(payload.user_properties)
      }
    })
  }
}

export default action<|MERGE_RESOLUTION|>--- conflicted
+++ resolved
@@ -1,11 +1,7 @@
 import type { ActionDefinition } from '@segment/actions-core'
 import type { Settings } from '../generated-types'
 import type { Payload } from './generated-types'
-<<<<<<< HEAD
-import { verifyParams } from '../ga4-functions'
-=======
-import { convertTimestamp } from '../ga4-functions'
->>>>>>> 29dab035
+import { convertTimestamp, verifyParams } from '../ga4-functions'
 import {
   formatUserProperties,
   user_properties,
