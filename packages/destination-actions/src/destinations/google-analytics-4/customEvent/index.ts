import type { ActionDefinition } from '@segment/actions-core'
import type { Settings } from '../generated-types'
import type { Payload } from './generated-types'
<<<<<<< HEAD
import { verifyParams } from '../ga4-functions'
=======
import { verifyParams, verifyUserProps, convertTimestamp } from '../ga4-functions'

>>>>>>> 584c7ba7
import {
  formatUserProperties,
  user_properties,
  params,
  client_id,
  user_id,
  engagement_time_msec,
  timestamp_micros
} from '../ga4-properties'

const normalizeEventName = (name: string, lowercase: boolean | undefined): string => {
  name = name.trim()
  name = name.replace(/\s/g, '_')

  if (lowercase) {
    name = name.toLowerCase()
  }
  return name
}

const action: ActionDefinition<Settings, Payload> = {
  title: 'Custom Event',
  description: 'Send any custom event',
  defaultSubscription: 'type = "track"',
  fields: {
    clientId: { ...client_id },
    user_id: { ...user_id },
    timestamp_micros: { ...timestamp_micros },
    name: {
      label: 'Event Name',
      description:
        'The unique name of the custom event created in GA4. GA4 does not accept spaces in event names so Segment will replace any spaces with underscores. More information about GA4 event name rules is available in [their docs](https://support.google.com/analytics/answer/10085872?hl=en&ref_topic=9756175#event-name-rules&zippy=%2Cin-this-article.%2Cin-this-article).',
      type: 'string',
      required: true,
      default: {
        '@path': '$.event'
      }
    },
    lowercase: {
      label: 'Lowercase Event Name',
      description:
        'If true, the event name will be converted to lowercase before sending to Google. Event names are case sensitive in GA4 so enable this setting to avoid distinct events for casing differences. More information about GA4 event name rules is available in [their docs](https://support.google.com/analytics/answer/10085872?hl=en&ref_topic=9756175#event-name-rules&zippy=%2Cin-this-article.%2Cin-this-article).',
      type: 'boolean',
      default: false
    },
    user_properties: user_properties,
    engagement_time_msec: engagement_time_msec,
    params: { ...params }
  },
  perform: (request, { payload, features }) => {
    const event_name = normalizeEventName(payload.name, payload.lowercase)

    if (features && features['actions-google-analytics-4-verify-params-feature']) {
<<<<<<< HEAD
      return request('https://www.google-analytics.com/mp/collect', {
        method: 'POST',
        json: {
          client_id: payload.clientId,
          user_id: payload.user_id,
          events: [
            {
              name: event_name,
              params: {
                engagement_time_msec: payload.engagement_time_msec,
                ...verifyParams(payload.params)
              }
            }
          ],
          ...formatUserProperties(payload.user_properties)
        }
      })
=======
      verifyParams(payload.params)
      verifyUserProps(payload.user_properties)
    }

    let request_object = {
      client_id: payload.clientId,
      user_id: payload.user_id,
      events: [
        {
          name: event_name,
          params: {
            engagement_time_msec: payload.engagement_time_msec,
            ...payload.params
          }
        }
      ],
      ...formatUserProperties(payload.user_properties)
    }

    if (features && features['actions-google-analytics-4-add-timestamp']) {
      request_object = { ...request_object, ...{ ['timestamp_micros']: convertTimestamp(payload.timestamp_micros) } }
>>>>>>> 584c7ba7
    }

    return request('https://www.google-analytics.com/mp/collect', {
      method: 'POST',
      json: request_object
    })
  }
}
export default action<|MERGE_RESOLUTION|>--- conflicted
+++ resolved
@@ -1,12 +1,8 @@
 import type { ActionDefinition } from '@segment/actions-core'
 import type { Settings } from '../generated-types'
 import type { Payload } from './generated-types'
-<<<<<<< HEAD
-import { verifyParams } from '../ga4-functions'
-=======
 import { verifyParams, verifyUserProps, convertTimestamp } from '../ga4-functions'
 
->>>>>>> 584c7ba7
 import {
   formatUserProperties,
   user_properties,
@@ -60,25 +56,6 @@
     const event_name = normalizeEventName(payload.name, payload.lowercase)
 
     if (features && features['actions-google-analytics-4-verify-params-feature']) {
-<<<<<<< HEAD
-      return request('https://www.google-analytics.com/mp/collect', {
-        method: 'POST',
-        json: {
-          client_id: payload.clientId,
-          user_id: payload.user_id,
-          events: [
-            {
-              name: event_name,
-              params: {
-                engagement_time_msec: payload.engagement_time_msec,
-                ...verifyParams(payload.params)
-              }
-            }
-          ],
-          ...formatUserProperties(payload.user_properties)
-        }
-      })
-=======
       verifyParams(payload.params)
       verifyUserProps(payload.user_properties)
     }
@@ -100,7 +77,6 @@
 
     if (features && features['actions-google-analytics-4-add-timestamp']) {
       request_object = { ...request_object, ...{ ['timestamp_micros']: convertTimestamp(payload.timestamp_micros) } }
->>>>>>> 584c7ba7
     }
 
     return request('https://www.google-analytics.com/mp/collect', {
