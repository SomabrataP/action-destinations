import nock from 'nock'
import { createTestEvent, createTestIntegration } from '@segment/actions-core'
import ga4 from '../index'

const testDestination = createTestIntegration(ga4)
const apiSecret = 'b287432uhkjHIUEL'
const measurementId = 'G-TESTTOKEN'

describe('GA4', () => {
  describe('Select Item', () => {
    it('should append user_properties correctly', async () => {
      nock('https://www.google-analytics.com/mp/collect')
        .post(`?measurement_id=${measurementId}&api_secret=${apiSecret}`)
        .reply(201, {})

      const event = createTestEvent({
        event: 'Select Item',
        userId: 'abc123',
        anonymousId: 'anon-2134',
        type: 'track',
        properties: {
          product_id: '12345abcde',
          name: 'Quadruple Stack Oreos, 52 ct',
          currency: 'USD',
          price: 12.99,
          quantity: 1
        }
      })
      const responses = await testDestination.testAction('selectItem', {
        event,
        settings: {
          apiSecret,
          measurementId
        },
        mapping: {
          client_id: {
            '@path': '$.anonymousId'
          },
          user_properties: {
            hello: 'world',
            a: '1',
            b: '2',
            c: '3'
          }
        },
        useDefaultMappings: true
      })

      expect(responses[0].options.body).toMatchInlineSnapshot(
        `"{\\"client_id\\":\\"anon-2134\\",\\"events\\":[{\\"name\\":\\"select_item\\",\\"params\\":{\\"items\\":[{\\"item_id\\":\\"12345abcde\\",\\"item_name\\":\\"Quadruple Stack Oreos, 52 ct\\",\\"price\\":12.99,\\"quantity\\":1}],\\"engagement_time_msec\\":1}}],\\"user_properties\\":{\\"hello\\":{\\"value\\":\\"world\\"},\\"a\\":{\\"value\\":\\"1\\"},\\"b\\":{\\"value\\":\\"2\\"},\\"c\\":{\\"value\\":\\"3\\"}}}"`
      )
    })

    it('should handle basic mapping overrides', async () => {
      nock('https://www.google-analytics.com/mp/collect')
        .post(`?measurement_id=${measurementId}&api_secret=${apiSecret}`)
        .reply(201, {})
      const event = createTestEvent({
        event: 'Product Clicked',
        userId: '3456fff',
        anonymousId: 'anon-567890',
        type: 'track',
        properties: {
          product_id: '507f1f77bcf86cd799439011',
          sku: 'G-32',
          category: 'Games',
          name: 'Monopoly: 3rd Edition',
          brand: 'Hasbro',
          variant: '200 pieces',
          price: 18.99,
          quantity: 1,
          coupon: 'MAYDEALS',
          position: 3,
          url: 'https://www.example.com/product/path',
          image_url: 'https://www.example.com/product/path.jpg'
        }
      })
      const responses = await testDestination.testAction('selectItem', {
        event,
        settings: {
          apiSecret,
          measurementId
        },
        mapping: {
          client_id: {
            '@path': '$.anonymousId'
          },
          engagement_time_msec: 2,
          items: [
            {
              item_id: {
                '@path': `$.properties.product_id`
              },
              item_name: {
                '@path': `$.properties.name`
              },
              item_category: {
                '@path': `$.properties.category`
              },
              quantity: {
                '@path': `$.properties.quantity`
              },
              coupon: {
                '@path': `$.properties.coupon`
              },
              index: {
                '@path': `$.properties.position`
              },
              item_brand: {
                '@path': `$.properties.brand`
              },
              item_variant: {
                '@path': `$.properties.variant`
              },
              price: {
                '@path': `$.properties.price`
              }
            }
          ]
        },
        useDefaultMappings: true
      })

      expect(responses.length).toBe(1)
      expect(responses[0].status).toBe(201)

      expect(responses[0].request.headers).toMatchInlineSnapshot(`
        Headers {
          Symbol(map): Object {
            "content-type": Array [
              "application/json",
            ],
            "user-agent": Array [
              "Segment (Actions)",
            ],
          },
        }
      `)

      expect(responses[0].options.body).toMatchInlineSnapshot(
        `"{\\"client_id\\":\\"anon-567890\\",\\"events\\":[{\\"name\\":\\"select_item\\",\\"params\\":{\\"items\\":[{\\"item_id\\":\\"507f1f77bcf86cd799439011\\",\\"item_name\\":\\"Monopoly: 3rd Edition\\",\\"item_category\\":\\"Games\\",\\"quantity\\":1,\\"coupon\\":\\"MAYDEALS\\",\\"index\\":3,\\"item_brand\\":\\"Hasbro\\",\\"item_variant\\":\\"200 pieces\\",\\"price\\":18.99}],\\"engagement_time_msec\\":2}}]}"`
      )
    })

    it('should allow currency to be lowercase', async () => {
      nock('https://www.google-analytics.com/mp/collect')
        .post(`?measurement_id=${measurementId}&api_secret=${apiSecret}`)
        .reply(201, {})
      const event = createTestEvent({
        event: 'Product Clicked',
        userId: '3456fff',
        anonymousId: 'anon-567890',
        type: 'track',
        properties: {
          product_id: '507f1f77bcf86cd799439011',
          sku: 'G-32',
          category: 'Games',
          name: 'Monopoly: 3rd Edition',
          brand: 'Hasbro',
          variant: '200 pieces',
          price: 18.99,
          currency: 'usd',
          quantity: 1,
          coupon: 'MAYDEALS',
          position: 3,
          url: 'https://www.example.com/product/path',
          image_url: 'https://www.example.com/product/path.jpg'
        }
      })
      const responses = await testDestination.testAction('selectItem', {
        event,
        settings: {
          apiSecret,
          measurementId
        },
        mapping: {
          client_id: {
            '@path': '$.anonymousId'
          },
          engagement_time_msec: 2,
          items: [
            {
              item_id: {
                '@path': `$.properties.product_id`
              },
              item_name: {
                '@path': `$.properties.name`
              },
              item_category: {
                '@path': `$.properties.category`
              },
              quantity: {
                '@path': `$.properties.quantity`
              },
              coupon: {
                '@path': `$.properties.coupon`
              },
              index: {
                '@path': `$.properties.position`
              },
              item_brand: {
                '@path': `$.properties.brand`
              },
              item_variant: {
                '@path': `$.properties.variant`
              },
              price: {
                '@path': `$.properties.price`
              },
              currency: {
                '@path': `$.properties.currency`
              }
            }
          ]
        },
        useDefaultMappings: true
      })

      expect(responses.length).toBe(1)
      expect(responses[0].status).toBe(201)

      expect(responses[0].request.headers).toMatchInlineSnapshot(`
        Headers {
          Symbol(map): Object {
            "content-type": Array [
              "application/json",
            ],
            "user-agent": Array [
              "Segment (Actions)",
            ],
          },
        }
      `)

      expect(responses[0].options.body).toMatchInlineSnapshot(
        `"{\\"client_id\\":\\"anon-567890\\",\\"events\\":[{\\"name\\":\\"select_item\\",\\"params\\":{\\"items\\":[{\\"item_id\\":\\"507f1f77bcf86cd799439011\\",\\"item_name\\":\\"Monopoly: 3rd Edition\\",\\"item_category\\":\\"Games\\",\\"quantity\\":1,\\"coupon\\":\\"MAYDEALS\\",\\"index\\":3,\\"item_brand\\":\\"Hasbro\\",\\"item_variant\\":\\"200 pieces\\",\\"price\\":18.99,\\"currency\\":\\"usd\\"}],\\"engagement_time_msec\\":2}}]}"`
      )
    })

    it('should handle default mappings', async () => {
      nock('https://www.google-analytics.com/mp/collect')
        .post(`?measurement_id=${measurementId}&api_secret=${apiSecret}`)
        .reply(201, {})
      const event = createTestEvent({
        event: 'Product Clicked',
        userId: '3456fff',
        anonymousId: 'anon-567890',
        type: 'track',
        properties: {
          product_id: '5678fkj9087',
          sku: 'U-567890',
          category: 'Clothing',
          name: 'Limited Edition T',
          brand: 'yeezy',
          variant: 'Black',
          price: 8.99,
          quantity: 1,
          coupon: 'SummerFest',
          position: 30,
          url: 'https://www.example.com/product/path',
          image_url: 'https://www.example.com/product/path.jpg'
        }
      })
      const responses = await testDestination.testAction('selectItem', {
        event,
        settings: {
          apiSecret,
          measurementId
        },
        useDefaultMappings: true
      })

      expect(responses.length).toBe(1)
      expect(responses[0].status).toBe(201)

      expect(responses[0].request.headers).toMatchInlineSnapshot(`
        Headers {
          Symbol(map): Object {
            "content-type": Array [
              "application/json",
            ],
            "user-agent": Array [
              "Segment (Actions)",
            ],
          },
        }
      `)

      expect(responses[0].options.body).toMatchInlineSnapshot(
        `"{\\"client_id\\":\\"3456fff\\",\\"events\\":[{\\"name\\":\\"select_item\\",\\"params\\":{\\"items\\":[{\\"item_id\\":\\"5678fkj9087\\",\\"item_name\\":\\"Limited Edition T\\",\\"coupon\\":\\"SummerFest\\",\\"item_brand\\":\\"yeezy\\",\\"item_category\\":\\"Clothing\\",\\"item_variant\\":\\"Black\\",\\"price\\":8.99,\\"quantity\\":1}],\\"engagement_time_msec\\":1}}]}"`
      )
    })

    it('should throw an error for products missing name and id', async () => {
      nock('https://www.google-analytics.com/mp/collect')
        .post(`?measurement_id=${measurementId}&api_secret=${apiSecret}`)
        .reply(201, {})
      const event = createTestEvent({
        event: 'Product Clicked',
        userId: '3456fff',
        anonymousId: 'anon-567890',
        type: 'track',
        properties: {
          product_id: '5678fkj9087',
          sku: 'U-567890',
          category: 'Clothing',
          name: 'Limited Edition T',
          brand: 'yeezy',
          variant: 'Black',
          price: 8.99,
          quantity: 1,
          coupon: 'SummerFest',
          position: 30,
          url: 'https://www.example.com/product/path',
          image_url: 'https://www.example.com/product/path.jpg'
        }
      })
      try {
        await testDestination.testAction('selectItem', {
          event,
          settings: {
            apiSecret,
            measurementId
          },
          mapping: {
            client_id: {
              '@path': '$.anonymousId'
            },
            items: [
              {
                item_brand: {
                  '@path': `$.properties.brand`
                }
              }
            ]
          },
          useDefaultMappings: true
        })
        fail('the test should have thrown an error')
      } catch (e) {
        expect(e.message).toBe('One of product name or product id is required for product or impression data.')
      }
    })
<<<<<<< HEAD
=======

    it('should throw an error when params value is null', async () => {
      nock('https://www.google-analytics.com/mp/collect')
        .post(`?measurement_id=${measurementId}&api_secret=${apiSecret}`)
        .reply(201, {})

      const event = createTestEvent({
        event: 'Select Item',
        userId: 'abc123',
        anonymousId: 'anon-2134',
        type: 'track',
        properties: {
          product_id: '12345abcde',
          name: 'Quadruple Stack Oreos, 52 ct',
          currency: 'USD',
          price: 12.99,
          quantity: 1
        }
      })
      try {
        await testDestination.testAction('selectItem', {
          event,
          settings: {
            apiSecret,
            measurementId
          },
          features: { 'actions-google-analytics-4-verify-params-feature': true },
          mapping: {
            client_id: {
              '@path': '$.anonymousId'
            },
            params: {
              test_value: null
            }
          },
          useDefaultMappings: true
        })
        fail('the test should have thrown an error')
      } catch (e) {
        expect(e.message).toBe(
          'GA4 only accepts string or number values for event parameters and item parameters. Please ensure you are not including null, array, or nested values.'
        )
      }
    })

    it('should throw an error when user_properties value is array', async () => {
      nock('https://www.google-analytics.com/mp/collect')
        .post(`?measurement_id=${measurementId}&api_secret=${apiSecret}`)
        .reply(201, {})

      const event = createTestEvent({
        event: 'Select Item',
        userId: 'abc123',
        anonymousId: 'anon-2134',
        type: 'track',
        properties: {
          product_id: '12345abcde',
          name: 'Quadruple Stack Oreos, 52 ct',
          currency: 'USD',
          price: 12.99,
          quantity: 1
        }
      })
      try {
        await testDestination.testAction('selectItem', {
          event,
          settings: {
            apiSecret,
            measurementId
          },
          features: { 'actions-google-analytics-4-verify-params-feature': true },
          mapping: {
            client_id: {
              '@path': '$.anonymousId'
            },
            user_properties: {
              hello: ['World', 'world'],
              a: '1',
              b: '2',
              c: '3'
            }
          },
          useDefaultMappings: true
        })
        fail('the test should have thrown an error')
      } catch (e) {
        expect(e.message).toBe(
          'GA4 only accepts string, number or null values for user properties. Please ensure you are not including array or nested values.'
        )
      }
    })
>>>>>>> 21fe2826
  })
})<|MERGE_RESOLUTION|>--- conflicted
+++ resolved
@@ -341,8 +341,6 @@
         expect(e.message).toBe('One of product name or product id is required for product or impression data.')
       }
     })
-<<<<<<< HEAD
-=======
 
     it('should throw an error when params value is null', async () => {
       nock('https://www.google-analytics.com/mp/collect')
@@ -434,6 +432,5 @@
         )
       }
     })
->>>>>>> 21fe2826
   })
 })