--- conflicted
+++ resolved
@@ -144,8 +144,6 @@
         `"{\\"client_id\\":\\"3456fff\\",\\"events\\":[{\\"name\\":\\"sign_up\\",\\"params\\":{\\"method\\":\\"Google\\",\\"engagement_time_msec\\":2}}]}"`
       )
     })
-<<<<<<< HEAD
-=======
 
     it('should throw an error when params value is null', async () => {
       nock('https://www.google-analytics.com/mp/collect')
@@ -237,6 +235,5 @@
         )
       }
     })
->>>>>>> 21fe2826
   })
 })