--- conflicted
+++ resolved
@@ -344,8 +344,6 @@
         expect(e.message).toBe('One of item-level currency or top-level currency is required.')
       }
     })
-<<<<<<< HEAD
-=======
 
     it('should throw an error when params value is null', async () => {
       nock('https://www.google-analytics.com/mp/collect')
@@ -437,6 +435,5 @@
         )
       }
     })
->>>>>>> 21fe2826
   })
 })