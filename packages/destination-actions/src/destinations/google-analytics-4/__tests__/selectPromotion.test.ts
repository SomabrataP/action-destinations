--- conflicted
+++ resolved
@@ -479,8 +479,6 @@
         expect(e.message).toBe('US4D is not a valid currency code.')
       }
     })
-<<<<<<< HEAD
-=======
 
     it('should throw an error when params value is null', async () => {
       nock('https://www.google-analytics.com/mp/collect')
@@ -588,6 +586,5 @@
         )
       }
     })
->>>>>>> 21fe2826
   })
 })