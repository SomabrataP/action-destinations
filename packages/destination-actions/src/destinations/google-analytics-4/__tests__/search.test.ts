--- conflicted
+++ resolved
@@ -102,8 +102,6 @@
         expect(e.message).toBe("The root value is missing the required field 'search_term'.")
       }
     })
-<<<<<<< HEAD
-=======
 
     it('should throw an error when param value is null', async () => {
       nock('https://www.google-analytics.com/mp/collect')
@@ -197,6 +195,5 @@
         )
       }
     })
->>>>>>> 21fe2826
   })
 })