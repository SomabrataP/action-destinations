--- conflicted
+++ resolved
@@ -291,8 +291,6 @@
         expect(e.message).toBe('One of product name or product id is required for product or impression data.')
       }
     })
-<<<<<<< HEAD
-=======
 
     it('should throw an error when params value is null', async () => {
       nock('https://www.google-analytics.com/mp/collect')
@@ -430,6 +428,5 @@
         )
       }
     })
->>>>>>> 21fe2826
   })
 })