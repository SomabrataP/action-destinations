import nock from 'nock'
import { createTestEvent, createTestIntegration } from '@segment/actions-core'
import ga4 from '../index'

const testDestination = createTestIntegration(ga4)
const apiSecret = 'b287432uhkjHIUEL'
const measurementId = 'G-TESTTOKEN'

describe('GA4', () => {
  describe('View Item', () => {
    it('should append user_properties correctly', async () => {
      nock('https://www.google-analytics.com/mp/collect')
        .post(`?measurement_id=${measurementId}&api_secret=${apiSecret}`)
        .reply(201, {})

      const event = createTestEvent({
        event: 'Item Viewed',
        userId: 'abc123',
        anonymousId: 'anon-2134',
        type: 'track',
        properties: {
          product_id: '12345abcde',
          name: 'Quadruple Stack Oreos, 52 ct',
          currency: 'USD',
          price: 12.99,
          quantity: 1
        }
      })
      const responses = await testDestination.testAction('viewItem', {
        event,
        settings: {
          apiSecret,
          measurementId
        },
        mapping: {
          client_id: {
            '@path': '$.anonymousId'
          },
          user_properties: {
            hello: 'world',
            a: '1',
            b: '2',
            c: '3'
          }
        },
        useDefaultMappings: true
      })

      expect(responses[0].options.body).toMatchInlineSnapshot(
        `"{\\"client_id\\":\\"anon-2134\\",\\"events\\":[{\\"name\\":\\"view_item\\",\\"params\\":{\\"currency\\":\\"USD\\",\\"items\\":[{\\"item_id\\":\\"12345abcde\\",\\"item_name\\":\\"Quadruple Stack Oreos, 52 ct\\",\\"quantity\\":1,\\"price\\":12.99}],\\"engagement_time_msec\\":1}}],\\"user_properties\\":{\\"hello\\":{\\"value\\":\\"world\\"},\\"a\\":{\\"value\\":\\"1\\"},\\"b\\":{\\"value\\":\\"2\\"},\\"c\\":{\\"value\\":\\"3\\"}}}"`
      )
    })

    it('should handle basic mapping overrides', async () => {
      nock('https://www.google-analytics.com/mp/collect')
        .post(`?measurement_id=${measurementId}&api_secret=${apiSecret}`)
        .reply(201, {})
      const event = createTestEvent({
        event: 'Product Viewed',
        userId: '3456fff',
        anonymousId: 'anon-567890',
        type: 'track',
        properties: {
          product_id: '507f1f77bcf86cd799439011',
          sku: 'G-32',
          category: 'Games',
          name: 'Monopoly: 3rd Edition',
          brand: 'Hasbro',
          variant: '200 pieces',
          price: 18.99,
          quantity: 1,
          coupon: 'MAYDEALS',
          currency: 'USD',
          position: 3,
          value: 18.99,
          url: 'https://www.example.com/product/path',
          image_url: 'https://www.example.com/product/path.jpg'
        }
      })
      const responses = await testDestination.testAction('viewItem', {
        event,
        settings: {
          apiSecret,
          measurementId
        },
        mapping: {
          client_id: {
            '@path': '$.anonymousId'
          },
          engagement_time_msec: 2,
          currency: {
            '@path': '$.properties.currency'
          },
          value: {
            '@path': '$.properties.value'
          },
          items: [
            {
              item_id: {
                '@path': `$.properties.name`
              }
            }
          ]
        },
        useDefaultMappings: true
      })

      expect(responses.length).toBe(1)
      expect(responses[0].status).toBe(201)

      expect(responses[0].request.headers).toMatchInlineSnapshot(`
        Headers {
          Symbol(map): Object {
            "content-type": Array [
              "application/json",
            ],
            "user-agent": Array [
              "Segment (Actions)",
            ],
          },
        }
      `)

      expect(responses[0].options.body).toMatchInlineSnapshot(
        `"{\\"client_id\\":\\"anon-567890\\",\\"events\\":[{\\"name\\":\\"view_item\\",\\"params\\":{\\"currency\\":\\"USD\\",\\"items\\":[{\\"item_id\\":\\"Monopoly: 3rd Edition\\"}],\\"value\\":18.99,\\"engagement_time_msec\\":2}}]}"`
      )
    })

    it('should handle default mappings', async () => {
      nock('https://www.google-analytics.com/mp/collect')
        .post(`?measurement_id=${measurementId}&api_secret=${apiSecret}`)
        .reply(201, {})
      const event = createTestEvent({
        event: 'Product Viewed',
        userId: '3456fff',
        anonymousId: 'anon-567890',
        type: 'track',
        properties: {
          product_id: '507f1f77bcf86cd799439011',
          sku: 'G-32',
          category: 'Games',
          name: 'Monopoly: 3rd Edition',
          brand: 'Hasbro',
          variant: '200 pieces',
          price: 18.99,
          quantity: 1,
          coupon: 'MAYDEALS',
          currency: 'USD',
          position: 3,
          value: 18.99,
          url: 'https://www.example.com/product/path',
          image_url: 'https://www.example.com/product/path.jpg'
        }
      })
      const responses = await testDestination.testAction('viewItem', {
        event,
        settings: {
          apiSecret,
          measurementId
        },
        useDefaultMappings: true
      })

      expect(responses.length).toBe(1)
      expect(responses[0].status).toBe(201)

      expect(responses[0].request.headers).toMatchInlineSnapshot(`
        Headers {
          Symbol(map): Object {
            "content-type": Array [
              "application/json",
            ],
            "user-agent": Array [
              "Segment (Actions)",
            ],
          },
        }
      `)

      expect(responses[0].options.body).toMatchInlineSnapshot(
        `"{\\"client_id\\":\\"3456fff\\",\\"events\\":[{\\"name\\":\\"view_item\\",\\"params\\":{\\"currency\\":\\"USD\\",\\"items\\":[{\\"item_id\\":\\"507f1f77bcf86cd799439011\\",\\"item_name\\":\\"Monopoly: 3rd Edition\\",\\"quantity\\":1,\\"coupon\\":\\"MAYDEALS\\",\\"item_brand\\":\\"Hasbro\\",\\"item_category\\":\\"Games\\",\\"item_variant\\":\\"200 pieces\\",\\"price\\":18.99}],\\"value\\":18.99,\\"engagement_time_msec\\":1}}]}"`
      )
    })

    it('should allow currency to be lowercase', async () => {
      nock('https://www.google-analytics.com/mp/collect')
        .post(`?measurement_id=${measurementId}&api_secret=${apiSecret}`)
        .reply(201, {})
      const event = createTestEvent({
        event: 'Product Viewed',
        userId: '3456fff',
        anonymousId: 'anon-567890',
        type: 'track',
        properties: {
          product_id: '507f1f77bcf86cd799439011',
          sku: 'G-32',
          category: 'Games',
          name: 'Monopoly: 3rd Edition',
          brand: 'Hasbro',
          variant: '200 pieces',
          price: 18.99,
          quantity: 1,
          coupon: 'MAYDEALS',
          currency: 'usd',
          position: 3,
          value: 18.99,
          url: 'https://www.example.com/product/path',
          image_url: 'https://www.example.com/product/path.jpg'
        }
      })
      const responses = await testDestination.testAction('viewItem', {
        event,
        settings: {
          apiSecret,
          measurementId
        },
        useDefaultMappings: true
      })

      expect(responses.length).toBe(1)
      expect(responses[0].status).toBe(201)

      expect(responses[0].request.headers).toMatchInlineSnapshot(`
        Headers {
          Symbol(map): Object {
            "content-type": Array [
              "application/json",
            ],
            "user-agent": Array [
              "Segment (Actions)",
            ],
          },
        }
      `)

      expect(responses[0].options.body).toMatchInlineSnapshot(
        `"{\\"client_id\\":\\"3456fff\\",\\"events\\":[{\\"name\\":\\"view_item\\",\\"params\\":{\\"currency\\":\\"usd\\",\\"items\\":[{\\"item_id\\":\\"507f1f77bcf86cd799439011\\",\\"item_name\\":\\"Monopoly: 3rd Edition\\",\\"quantity\\":1,\\"coupon\\":\\"MAYDEALS\\",\\"item_brand\\":\\"Hasbro\\",\\"item_category\\":\\"Games\\",\\"item_variant\\":\\"200 pieces\\",\\"price\\":18.99}],\\"value\\":18.99,\\"engagement_time_msec\\":1}}]}"`
      )
    })

    it('should throw an error when provided invalid currency', async () => {
      nock('https://www.google-analytics.com/mp/collect')
        .post(`?measurement_id=${measurementId}&api_secret=${apiSecret}`)
        .reply(201, {})
      const event = createTestEvent({
        event: 'Product Viewed',
        userId: '3456fff',
        anonymousId: 'anon-567890',
        type: 'track',
        properties: {
          product_id: '507f1f77bcf86cd799439011',
          sku: 'G-32',
          category: 'Games',
          name: 'Monopoly: 3rd Edition',
          brand: 'Hasbro',
          variant: '200 pieces',
          price: 18.99,
          quantity: 1,
          coupon: 'MAYDEALS',
          currency: '1234',
          position: 3,
          value: 18.99,
          url: 'https://www.example.com/product/path',
          image_url: 'https://www.example.com/product/path.jpg'
        }
      })
      try {
        await testDestination.testAction('viewItem', {
          event,
          settings: {
            apiSecret,
            measurementId
          },
          useDefaultMappings: true
        })
        fail('the test should have thrown an error')
      } catch (e) {
        expect(e.message).toBe('1234 is not a valid currency code.')
      }
    })
<<<<<<< HEAD
=======

    it('should throw an error when params value is null', async () => {
      nock('https://www.google-analytics.com/mp/collect')
        .post(`?measurement_id=${measurementId}&api_secret=${apiSecret}`)
        .reply(201, {})

      const event = createTestEvent({
        event: 'Item Viewed',
        userId: 'abc123',
        anonymousId: 'anon-2134',
        type: 'track',
        properties: {
          product_id: '12345abcde',
          name: 'Quadruple Stack Oreos, 52 ct',
          currency: 'USD',
          price: 12.99,
          quantity: 1
        }
      })
      try {
        await testDestination.testAction('viewItem', {
          event,
          settings: {
            apiSecret,
            measurementId
          },
          features: { 'actions-google-analytics-4-verify-params-feature': true },
          mapping: {
            client_id: {
              '@path': '$.anonymousId'
            },
            params: {
              test_value: null
            }
          },
          useDefaultMappings: true
        })
        fail('the test should have thrown an error')
      } catch (e) {
        expect(e.message).toBe(
          'GA4 only accepts string or number values for event parameters and item parameters. Please ensure you are not including null, array, or nested values.'
        )
      }
    })

    it('should throw an error when user_properties value is array', async () => {
      nock('https://www.google-analytics.com/mp/collect')
        .post(`?measurement_id=${measurementId}&api_secret=${apiSecret}`)
        .reply(201, {})

      const event = createTestEvent({
        event: 'Item Viewed',
        userId: 'abc123',
        anonymousId: 'anon-2134',
        type: 'track',
        properties: {
          product_id: '12345abcde',
          name: 'Quadruple Stack Oreos, 52 ct',
          currency: 'USD',
          price: 12.99,
          quantity: 1
        }
      })
      try {
        await testDestination.testAction('viewItem', {
          event,
          settings: {
            apiSecret,
            measurementId
          },
          features: { 'actions-google-analytics-4-verify-params-feature': true },
          mapping: {
            client_id: {
              '@path': '$.anonymousId'
            },
            user_properties: {
              hello: ['World', 'world'],
              a: '1',
              b: '2',
              c: '3'
            }
          },
          useDefaultMappings: true
        })
        fail('the test should have thrown an error')
      } catch (e) {
        expect(e.message).toBe(
          'GA4 only accepts string, number or null values for user properties. Please ensure you are not including array or nested values.'
        )
      }
    })
>>>>>>> 21fe2826
  })
})<|MERGE_RESOLUTION|>--- conflicted
+++ resolved
@@ -278,8 +278,6 @@
         expect(e.message).toBe('1234 is not a valid currency code.')
       }
     })
-<<<<<<< HEAD
-=======
 
     it('should throw an error when params value is null', async () => {
       nock('https://www.google-analytics.com/mp/collect')
@@ -371,6 +369,5 @@
         )
       }
     })
->>>>>>> 21fe2826
   })
 })