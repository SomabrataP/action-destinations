--- conflicted
+++ resolved
@@ -300,8 +300,6 @@
         `"{\\"client_id\\":\\"3456fff\\",\\"events\\":[{\\"name\\":\\"order_completed\\",\\"params\\":{\\"engagement_time_msec\\":1}}]}"`
       )
     })
-<<<<<<< HEAD
-=======
 
     it('should throw an error when param value is null', async () => {
       nock('https://www.google-analytics.com/mp/collect')
@@ -393,6 +391,5 @@
         )
       }
     })
->>>>>>> 21fe2826
   })
 })