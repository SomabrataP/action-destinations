--- conflicted
+++ resolved
@@ -1,9 +1,5 @@
 import { ActionDefinition, IntegrationError } from '@segment/actions-core'
-<<<<<<< HEAD
-import { verifyCurrency, verifyParams } from '../ga4-functions'
-=======
 import { verifyCurrency, verifyParams, verifyUserProps, convertTimestamp } from '../ga4-functions'
->>>>>>> 584c7ba7
 import type { Settings } from '../generated-types'
 import type { Payload } from './generated-types'
 import {
@@ -43,27 +39,6 @@
     }
 
     if (features && features['actions-google-analytics-4-verify-params-feature']) {
-<<<<<<< HEAD
-      return request('https://www.google-analytics.com/mp/collect', {
-        method: 'POST',
-        json: {
-          client_id: payload.client_id,
-          user_id: payload.user_id,
-          events: [
-            {
-              name: 'generate_lead',
-              params: {
-                currency: payload.currency,
-                value: payload.value,
-                engagement_time_msec: payload.engagement_time_msec,
-                ...verifyParams(payload.params)
-              }
-            }
-          ],
-          ...formatUserProperties(payload.user_properties)
-        }
-      })
-=======
       verifyParams(payload.params)
       verifyUserProps(payload.user_properties)
     }
@@ -87,7 +62,6 @@
 
     if (features && features['actions-google-analytics-4-add-timestamp']) {
       request_object = { ...request_object, ...{ ['timestamp_micros']: convertTimestamp(payload.timestamp_micros) } }
->>>>>>> 584c7ba7
     }
 
     return request('https://www.google-analytics.com/mp/collect', {
