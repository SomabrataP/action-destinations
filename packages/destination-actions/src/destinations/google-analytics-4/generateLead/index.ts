--- conflicted
+++ resolved
@@ -1,9 +1,5 @@
 import { ActionDefinition, IntegrationError } from '@segment/actions-core'
-<<<<<<< HEAD
-import { verifyCurrency } from '../ga4-functions'
-=======
 import { verifyCurrency, verifyParams } from '../ga4-functions'
->>>>>>> 61d31ffc
 import type { Settings } from '../generated-types'
 import type { Payload } from './generated-types'
 import {
