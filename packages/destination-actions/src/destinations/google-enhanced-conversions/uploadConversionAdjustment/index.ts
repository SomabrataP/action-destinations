--- conflicted
+++ resolved
@@ -236,14 +236,9 @@
     }
 
     if (payload.email_address) {
-<<<<<<< HEAD
-      // eslint-disable-next-line @typescript-eslint/no-unsafe-call
-      request_object.userIdentifiers.push({ hashedEmail: hash(payload.email_address, features) })
-=======
       request_object.userIdentifiers.push({
         hashedEmail: isHashedEmail(payload.email_address) ? payload.email_address : hash(payload.email_address)
       })
->>>>>>> c1f1e8fd
     }
 
     if (payload.phone_number) {
