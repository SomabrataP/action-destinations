--- conflicted
+++ resolved
@@ -1,12 +1,14 @@
-import { ActionDefinition, ExecuteInput, IntegrationError } from '@segment/actions-core'
+import { ActionDefinition, IntegrationError } from '@segment/actions-core'
 import type { Settings } from '../generated-types'
 import type { Payload } from './generated-types'
+import { InputData } from '../../../../../core/src/mapping-kit'
 
 import { processData } from './operations'
 
 const action: ActionDefinition<Settings, Payload> = {
   title: 'Post Sheet',
   description: 'Write values to a Google Sheets spreadsheet.',
+  defaultSubscription: 'type = "track" and event = "updated" or event = "new" or event = "deleted"',
   fields: {
     spreadsheet_id: {
       label: 'Spreadsheet ID',
@@ -14,7 +16,7 @@
         'The identifier of the spreadsheet. You can find this value in the URL of the spreadsheet. e.g. https://docs.google.com/spreadsheets/d/{SPREADSHEET_ID}/edit',
       type: 'string',
       required: true,
-      default: '1ORcFZ73VJXzj7rruKTrbUCgtRjqvKS4qW1uwDGP8tiY' // TODO: Remove
+      default: ''
     },
     spreadsheet_name: {
       label: 'Spreadsheet Name',
@@ -52,30 +54,29 @@
     }
   },
   perform: (request, data) => {
-    console.log(request)
-    const upcastData = data as ExecuteInput<Settings, Payload> & { rawData: any } // 🔥
-    if (!upcastData.rawData || !upcastData.rawData.__segment_id)
+    if (!data.rawData || !data.rawData.__segment_id || !data.rawData.event)
       throw new IntegrationError('Only warehouse type sources are supported', '400')
-    const { auth, payload, rawData } = upcastData
 
-<<<<<<< HEAD
-    processData(auth, payload, data, request)
-=======
-    processData(auth, [{ identifier: rawData.__segment_id, payload }])
->>>>>>> 3d49fc3a
+    const { payload, rawData } = data
+    const event = {
+      identifier: rawData.__segment_id,
+      operation: data.rawData.event,
+      payload
+    }
+    processData(request, [event])
   },
   performBatch: (request, data) => {
-    console.log(request)
-    const upcastData = data as ExecuteInput<Settings, Payload[]> & { rawData: any[] } // 🔥
-    if (!upcastData.rawData || upcastData.rawData.some((d) => !d.__segment_id))
+    if (!data.rawData || data.rawData.some((d: InputData) => !d.__segment_id || !d.event))
       throw new IntegrationError('Only warehouse type sources are supported', '400')
-    const { auth, payload, rawData } = upcastData
+
+    const { payload, rawData } = data
     const events = payload.map((payload, index) => ({
       identifier: rawData[index].__segment_id,
+      operation: rawData[index].event,
       payload
     }))
 
-    processData(auth, events)
+    processData(request, events)
   }
 }
 
