--- conflicted
+++ resolved
@@ -1,33 +1,76 @@
-import { IntegrationError } from '@segment/actions-core'
 import type { Payload } from './generated-types'
-import type { AuthTokens } from '../../../../../core/src/destination-kit/parse-settings'
 import { RequestClient } from '@segment/actions-core'
 import GoogleSheets from '../googleapis/index'
 
-// TODO: Remove dependencies
+// TODO (STRATCONN-1379): Fork @flighter/a1-notation into @segment/a1-notation and add test cases
 import A1 from '@flighter/a1-notation'
 
 type Fields = {
   [k: string]: string
 }
 
-type MappingSettings = {
+/**
+ * Union of mapping data (payload) and dependencies taken on the source type
+ */
+type PayloadEvent = {
+  identifier: string
+  operation: string
+  payload: Payload
+}
+
+/**
+ * Invariant settings that are common to all events in the payload.
+ */
+export type MappingSettings = {
   spreadsheetId: string
   spreadsheetName: string
   dataFormat: string
   columns: string[]
 }
 
+/**
+ * Utility function that converts the event properties into an array of strings that Google Sheets API can understand.
+ * Note that the identifier is forced as the first column. 
+ * @param identifier value used to imbue fields with a uniqueness constraint
+ * @param fields list of properties contained in the event
+ * @param columns list of properties that will be committed to the spreadsheet
+ * @returns a string object that has used the `fields` data to populate the `columns` ordering
+ * 
+ * @example
+ * fields: 
+    {
+      "CLOSE_DATE": "2022-07-08T00:00:00Z",
+      "CLOSE_DATE_EOQ": "2022-07-08",
+      "ENTRY_POINT": "Website Demo Request",
+      "E_ARR_POST_LAUNCH_C": "100000.0",
+      "FINANCE_ENTRY_POINT": "Inbound High Intent"
+    } 
+    columns: ["ENTRY_POINT", "MISSING_COLUMN", "CLOSE_DATE"]
+
+    return => ["Website Demo Request", "", "2022-07-08T00:00:00Z"]
+
+ */
 const generateColumnValuesFromFields = (identifier: string, fields: Fields, columns: string[]) => {
   const retVal = columns.map((col) => fields[col] ?? '')
   retVal.unshift(identifier) // Write identifier as first column
   return retVal
 }
 
-function processGetSpreadsheetResponse(response: any, eventMap: Map<string, Fields>) {
-  // TODO: Fail request if above row limit
+/**
+ * Processes the response of the Google Sheets GET call and parses the events into separate operation buckets.
+ * @param response result of the Google Sheets API get call
+ * @param events data to be written to the spreadsheet
+ * @returns
+ */
+function processGetSpreadsheetResponse(response: any, events: PayloadEvent[]) {
+  // TODO (STRATCONN-1375): Fail request if above row limit
 
   const updateBatch: { identifier: string; event: Fields; targetIndex: number }[] = []
+  const appendBatch: { identifier: string; event: Fields }[] = []
+
+  // Use a hashmap to efficiently find if the event already exists in the spreadsheet (update) or not (append).
+  const eventMap = new Map(events.map((e) => [e.identifier, e.payload.fields as Fields]))
+
   if (response.data.values && response.data.values.length > 0) {
     for (let i = 1; i < response.data.values.length; i++) {
       const targetIdentifier = response.data.values[i][0]
@@ -42,7 +85,6 @@
     }
   }
 
-  const appendBatch: { identifier: string; event: Fields }[] = []
   eventMap.forEach((value, key) => {
     appendBatch.push({
       identifier: key,
@@ -53,17 +95,17 @@
   return { appendBatch, updateBatch }
 }
 
+/**
+ * Commits all passed events to the correct row in the spreadsheet, as well as the columns header row.
+ * @param mappingSettings configuration object detailing parameters for the call
+ * @param updateBatch array of events to commit to the spreadsheet
+ * @param gs interface object capable of interacting with Google Sheets API
+ */
 function processUpdateBatch(
-<<<<<<< HEAD
-  payload: Payload,
-  updateBatch: { identifier: string; event: { [k: string]: string }; targetIndex: number }[],
-  request: RequestClient
-=======
   sheets: sheets_v4.Sheets,
   mappingSettings: MappingSettings,
-  access_token: string,
-  updateBatch: { identifier: string; event: { [k: string]: string }; targetIndex: number }[]
->>>>>>> 3d49fc3a
+  updateBatch: { identifier: string; event: { [k: string]: string }; targetIndex: number }[],
+  gs: GoogleSheets
 ) {
   const getRange = (targetIndex: number, columnCount: number, startRow = 1, startColumn = 1) => {
     const targetRange = new A1(startColumn, targetIndex + startRow)
@@ -72,6 +114,7 @@
   }
 
   const batchPayload = updateBatch.map(({ identifier, event, targetIndex }) => {
+    // Flatten event fields to be just the values
     const values = generateColumnValuesFromFields(identifier, event, mappingSettings.columns)
     return {
       range: `${mappingSettings.spreadsheetName}!${getRange(targetIndex, values.length)}`,
@@ -85,11 +128,7 @@
     range: `${mappingSettings.spreadsheetName}!${headerRowRange.toString()}`,
     values: [['id', ...mappingSettings.columns]]
   })
-  const gs: GoogleSheets = new GoogleSheets(request)
-
-<<<<<<< HEAD
-  gs.batchUpdate(payload, batchPayload)
-=======
+
   sheets.spreadsheets.values
     .batchUpdate({
       spreadsheetId: mappingSettings.spreadsheetId,
@@ -99,7 +138,6 @@
         data: batchPayload
       }
     })
->>>>>>> 3d49fc3a
     .then(() => {
       console.log('update')
     })
@@ -108,42 +146,30 @@
     })
 }
 
+/**
+ * Commits all passed events to the bottom of the spreadsheet.
+ * @param mappingSettings configuration object detailing parameters for the call
+ * @param appendBatch array of events to commit to the spreadsheet
+ * @param gs interface object capable of interacting with Google Sheets API
+ * @returns
+ */
 function processAppendBatch(
-<<<<<<< HEAD
-  payload: Payload,
-  appendBatch: { identifier: string; event: { [k: string]: string } }[],
-  request: RequestClient
-=======
   sheets: sheets_v4.Sheets,
   mappingSettings: MappingSettings,
-  access_token: string,
-  appendBatch: { identifier: string; event: { [k: string]: string } }[]
->>>>>>> 3d49fc3a
+  appendBatch: { identifier: string; event: { [k: string]: string } }[],
+  gs: GoogleSheets
 ) {
   if (appendBatch.length <= 0) {
     return
   }
 
-<<<<<<< HEAD
-  const columns = Object.getOwnPropertyNames(payload.fields)
-  const values = appendBatch.map(({ identifier, event }) => generateColumnValuesFromFields(identifier, event, columns))
-  const gs: GoogleSheets = new GoogleSheets(request)
-
-  gs.append(payload, values)
-=======
-  sheets.spreadsheets.values
-    .append({
-      spreadsheetId: mappingSettings.spreadsheetId,
-      range: `${mappingSettings.spreadsheetName}!A2`,
-      valueInputOption: mappingSettings.dataFormat,
-      access_token,
-      requestBody: {
-        values: appendBatch.map(({ identifier, event }) =>
-          generateColumnValuesFromFields(identifier, event, mappingSettings.columns)
-        )
-      }
-    })
->>>>>>> 3d49fc3a
+  // Flatten event fields to be just the values
+  const values = appendBatch.map(({ identifier, event }) =>
+    generateColumnValuesFromFields(identifier, event, mappingSettings.columns)
+  )
+
+  // Start from A2 to skip header row (in case it has not been written yet)
+  gs.append(mappingSettings, 'A2', values)
     .then(() => {
       console.log('append')
     })
@@ -151,27 +177,13 @@
       console.log(error)
     })
 }
-<<<<<<< HEAD
-
-function processData(
-  auth: AuthTokens | undefined,
-  payload: Payload,
-  data: ExecuteInput<Settings, Payload>,
-  request: RequestClient
-) {
-  if (!auth || !auth.accessToken) throw new IntegrationError('Missing OAuth information')
-
-  const gs: GoogleSheets = new GoogleSheets(request)
-
-  gs.get(payload)
-=======
-type PayloadEvent = {
-  identifier: string
-  payload: Payload
-}
-function processData(auth: AuthTokens | undefined, events: PayloadEvent[]) {
-  if (!auth || !auth.accessToken) throw new IntegrationError('Missing OAuth information')
-
+
+/**
+ * Takes an array of events and dynamically decides whether to append, update or delete rows from the spreadsheet.
+ * @param request request object used to perform HTTP calls
+ * @param events array of events to commit to the spreadsheet
+ */
+function processData(request: RequestClient, events: PayloadEvent[]) {
   // These are assumed to be constant across all events
   const mappingSettings = {
     spreadsheetId: events[0].payload.spreadsheet_id,
@@ -180,30 +192,17 @@
     columns: Object.getOwnPropertyNames(events[0].payload.fields)
   }
 
-  const sheets = google.sheets({
-    version: 'v4'
-  })
-  sheets.spreadsheets.values
-    .get({
-      spreadsheetId: mappingSettings.spreadsheetId,
-      range: `${mappingSettings.spreadsheetName}!A:A`,
-      access_token: auth.accessToken
-    })
->>>>>>> 3d49fc3a
+  const gs: GoogleSheets = new GoogleSheets(request)
+
+  // Get all of the row identifiers (assumed to be in the first column A)
+  gs.get(mappingSettings, 'A:A')
     .then((response) => {
-      const eventMap = new Map()
-      events.forEach((e) => {
-        eventMap.set(e.identifier, e.payload.fields)
-      })
-      const { appendBatch, updateBatch } = processGetSpreadsheetResponse(response, eventMap)
-
-<<<<<<< HEAD
-      processUpdateBatch(payload, updateBatch, request)
-      processAppendBatch(payload, appendBatch, request)
-=======
-      processUpdateBatch(sheets, mappingSettings, auth.accessToken, updateBatch)
-      processAppendBatch(sheets, mappingSettings, auth.accessToken, appendBatch)
->>>>>>> 3d49fc3a
+      // TODO (STRATCONN-1380): Support delete operation
+      // Use the retrieved row identifiers along with the incoming events to decide which ones should be appended or updated.
+      const { appendBatch, updateBatch } = processGetSpreadsheetResponse(response, events)
+
+      processUpdateBatch(mappingSettings, updateBatch, gs)
+      processAppendBatch(mappingSettings, appendBatch, gs)
     })
     .catch((error) => {
       console.log(error)
