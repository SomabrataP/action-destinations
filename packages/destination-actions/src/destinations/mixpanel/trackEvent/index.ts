--- conflicted
+++ resolved
@@ -1,8 +1,4 @@
-<<<<<<< HEAD
-import { ActionDefinition, IntegrationError } from '@segment/actions-core'
-=======
 import { ActionDefinition, InvalidAuthenticationError } from '@segment/actions-core'
->>>>>>> 9e68ebb9
 import type { Settings } from '../generated-types'
 import type { Payload } from './generated-types'
 import { MixpanelEvent } from './types'
@@ -391,11 +387,7 @@
     }
 
     if (!settings.apiSecret) {
-<<<<<<< HEAD
-      throw new IntegrationError('Missing api secret')
-=======
       throw new InvalidAuthenticationError('Missing api secret')
->>>>>>> 9e68ebb9
     }
     return request('https://api.mixpanel.com/import?strict=1', {
       method: 'post',
