import { ActionDefinition, RequestClient } from '@segment/actions-core'
import type { Settings } from '../generated-types'
import type { Payload } from './generated-types'
import { MixpanelEvent } from './types'
import { getApiServerUrl, getBrowser, getBrowserVersion, cheapGuid } from '../utils'
import dayjs from '../../../lib/dayjs'


const getEventFromPayload = (payload: Payload): MixpanelEvent => {
  const datetime = payload.time
  const time = datetime && dayjs.utc(datetime).isValid() ? dayjs.utc(datetime).valueOf() : Date.now()

  const utm = payload.utm_properties || {}
  let browser, browserVersion
  if (payload.userAgent) {
    browser = getBrowser(payload.userAgent, payload.device_manufacturer)
    browserVersion = getBrowserVersion(payload.userAgent, payload.device_manufacturer)
  }

  const event: MixpanelEvent = {
    event: payload.event,
    properties: {
      time: time,
      ip: payload.ip,
      id: payload.distinct_id,
      distinct_id: payload.distinct_id,
      $app_build_number: payload.app_build,
      $app_version_string: payload.app_version,
      $app_namespace: payload.app_namespace,
      $app_name: payload.app_name,
      $browser: browser,
      $browser_version: browserVersion,
      $bluetooth_enabled: payload.bluetooth,
      $cellular_enabled: payload.cellular,
      $carrier: payload.carrier,
      $current_url: payload.url,
      $device: payload.device_name,
      $device_id: payload.device_id,
      $device_type: payload.device_type,
      $device_name: payload.device_name,
      $group_id: payload.group_id,
      $insert_id: cheapGuid(),
      $ios_ifa: payload.idfa,
      $lib_version: payload.library_version,
      $locale: payload.language,
      $manufacturer: payload.device_manufacturer,
      $model: payload.device_model,
      $os: payload.os_name,
      $os_version: payload.os_version,
      $referrer: payload.referrer,
      $screen_height: payload.screen_height,
      $screen_width: payload.screen_width,
      $screen_density: payload.screen_density,
      $source: 'segment',
      $wifi_enabled: payload.wifi,
      mp_country_code: payload.country,
      mp_lib: payload.library_name && `Segment: ${payload.library_name}`,
      utm_campaign: utm.utm_campaign,
      utm_content: utm.utm_content,
      utm_medium: utm.utm_medium,
      utm_source: utm.utm_source,
      utm_term: utm.utm_term,
      ...payload.event_properties
    }
  }
  return event;
}

const processData = async (request: RequestClient, settings: Settings, payload: Payload[]) => {
  const events = payload.map((value) => getEventFromPayload(value))
  return request(`${getApiServerUrl(settings.apiRegion)}/import?strict=1`, {
    method: 'post',
    json: events,
    headers: {
      authorization: `Basic ${Buffer.from(`${settings.apiSecret}:`).toString('base64')}`
    }
  })
}

const action: ActionDefinition<Settings, Payload> = {
  title: 'Track Event',
  description:
    'Send an event to Mixpanel. [Learn more about Events in Mixpanel](https://help.mixpanel.com/hc/en-us/articles/360041995352-Mixpanel-Concepts-Events?source=segment-actions)',
  defaultSubscription: 'type = "track"',
  fields: {
    event: {
      label: 'Event Name',
      type: 'string',
      description: 'The name of the action being performed.',
      required: true,
      default: {
        '@path': '$.event'
      }
    },
    distinct_id: {
      label: 'Distinct ID',
      type: 'string',
      description: 'A distinct ID specified by you.',
      default: {
        '@if': {
          exists: { '@path': '$.userId' },
          then: { '@path': '$.userId' },
          else: { '@path': '$.anonymousId' }
        }
      }
    },
    group_id: {
      label: 'Group ID',
      type: 'string',
      description: 'The unique identifier of the group that performed this event.',
      default: {
        '@path': '$.context.groupId'
      }
    },
    time: {
      label: 'Timestamp',
      type: 'datetime',
      description:
        'The timestamp of the event. If time is not sent with the event, it will be set to the time our servers receive it.',
      default: {
        '@path': '$.timestamp'
      }
    },
    event_properties: {
      label: 'Event Properties',
      type: 'object',
      description: 'An object of key-value pairs that represent additional data to be sent along with the event.',
      default: {
        '@path': '$.properties'
      }
    },
    user_properties: {
      label: 'User Properties',
      type: 'object',
      description: 'An object of key-value pairs that represent additional data tied to the user.',
      default: {
        '@path': '$.traits'
      }
    },
    app_name: {
      label: 'App Name',
      type: 'string',
      description: 'The name of your application',
      default: {
        '@path': '$.context.app.name'
      }
    },
    app_namespace: {
      label: 'App Namespace',
      type: 'string',
      description: 'The namespace of your application.',
      default: {
        '@path': '$.context.app.namespace'
      }
    },
    app_build: {
      label: 'App Build',
      type: 'string',
      description: 'The current build of your application.',
      default: {
        '@path': '$.context.app.build'
      }
    },
    app_version: {
      label: 'App Version',
      type: 'string',
      description: 'The current version of your application.',
      default: {
        '@path': '$.context.app.version'
      }
    },
    os_name: {
      label: 'OS Name',
      type: 'string',
      description: 'The name of the mobile operating system or browser that the user is using.',
      default: {
        '@path': '$.context.os.name'
      }
    },
    os_version: {
      label: 'OS Version',
      type: 'string',
      description: 'The version of the mobile operating system or browser the user is using.',
      default: {
        '@path': '$.context.os.version'
      }
    },
    device_id: {
      label: 'Device ID',
      type: 'string',
      description: 'A unique identifier for the device the user is using.',
      default: {
        '@path': '$.context.device.id'
      }
    },
    device_type: {
      label: 'Device Type',
      type: 'string',
      description: "The type of the user's device",
      default: {
        '@path': '$.context.device.type'
      }
    },
    device_name: {
      label: 'Device Name',
      type: 'string',
      description: "The name of the user's device",
      default: {
        '@path': '$.context.device.name'
      }
    },
    device_manufacturer: {
      label: 'Device Manufacturer',
      type: 'string',
      description: 'The device manufacturer that the user is using.',
      default: {
        '@path': '$.context.device.manufacturer'
      }
    },
    device_model: {
      label: 'Device Model',
      type: 'string',
      description: 'The device model that the user is using.',
      default: {
        '@path': '$.context.device.model'
      }
    },
    bluetooth: {
      label: 'Bluetooth Enabled',
      type: 'boolean',
      description: 'Whether bluetooth is enabled',
      default: {
        '@path': '$.context.network.bluetooth'
      }
    },
    carrier: {
      label: 'Carrier',
      type: 'string',
      description: 'The carrier that the user is using.',
      default: {
        '@path': '$.context.network.carrier'
      }
    },
    cellular: {
      label: 'Cellular Enabled',
      type: 'boolean',
      description: 'Whether cellular is enabled',
      default: {
        '@path': '$.context.network.cellular'
      }
    },
    wifi: {
      label: 'Wifi',
      type: 'boolean',
      description: 'Set to true if user’s device has an active, available Wifi connection, false if not.',
      default: {
        '@path': '$.context.network.wifi'
      }
    },
    country: {
      label: 'Country',
      type: 'string',
      description: 'The current country of the user.',
      default: {
        '@path': '$.context.location.country'
      }
    },
    region: {
      label: 'Region',
      type: 'string',
      description: 'The current region of the user.',
      default: {
        '@path': '$.context.location.region'
      }
    },
    language: {
      label: 'Language',
      type: 'string',
      description: 'The language set by the user.',
      default: {
        '@path': '$.context.locale'
      }
    },
    library_name: {
      label: 'Library Name',
      type: 'string',
      description: 'The name of the SDK used to send events',
      default: {
        '@path': '$.context.library.name'
      }
    },
    library_version: {
      label: 'Library Version',
      type: 'string',
      description: 'The version of the SDK used to send events',
      default: {
        '@path': '$.context.library.version'
      }
    },
    ip: {
      label: 'IP Address',
      type: 'string',
      description: "The IP address of the user. This is only used for geolocation and won't be stored.",
      default: {
        '@path': '$.context.ip'
      }
    },
    idfa: {
      label: 'Identifier For Advertiser (IDFA)',
      type: 'string',
      description: 'Identifier for Advertiser. _(iOS)_',
      default: {
        '@if': {
          exists: { '@path': '$.context.device.advertisingId' },
          then: { '@path': '$.context.device.advertisingId' },
          else: { '@path': '$.context.device.idfa' }
        }
      }
    },
    utm_properties: {
      label: 'UTM Properties',
      type: 'object',
      description: 'UTM Tracking Properties',
      properties: {
        utm_source: {
          label: 'UTM Source',
          type: 'string'
        },
        utm_medium: {
          label: 'UTM Medium',
          type: 'string'
        },
        utm_campaign: {
          label: 'UTM Campaign',
          type: 'string'
        },
        utm_term: {
          label: 'UTM Term',
          type: 'string'
        },
        utm_content: {
          label: 'UTM Content',
          type: 'string'
        }
      },
      default: {
        utm_source: { '@path': '$.context.campaign.source' },
        utm_medium: { '@path': '$.context.campaign.medium' },
        utm_campaign: { '@path': '$.context.campaign.name' },
        utm_term: { '@path': '$.context.campaign.term' },
        utm_content: { '@path': '$.context.campaign.content' }
      }
    },
    url: {
      label: 'URL',
      type: 'string',
      description: 'The full URL of the webpage on which the event is triggered.',
      default: {
        '@path': '$.context.page.url'
      }
    },
    screen_width: {
      label: 'Screen width',
      type: 'number',
      description: 'Width, in pixels, of the device screen.',
      default: {
        '@path': '$.context.screen.density'
      }
    },
    screen_height: {
      label: 'Screen height',
      type: 'number',
      description: 'Height, in pixels, of the device screen.',
      default: {
        '@path': '$.context.screen.density'
      }
    },
    screen_density: {
      label: 'Screen density',
      type: 'number',
      description: 'Pixel density of the device screen.',
      default: {
        '@path': '$.context.screen.density'
      }
    },
    referrer: {
      label: 'Referrer',
      type: 'string',
      description: 'Referrer url',
      default: {
        '@path': '$.context.page.referrer'
      }
    },
    userAgent: {
      label: 'User Agent',
      type: 'string',
      description: 'User agent',
      default: {
        '@path': '$.context.userAgent'
      }
    },
    enable_batching: {
      type: 'boolean',
      label: 'Batch Data to Mixpanel',
      description: 'Set as true to ensure Segment sends data to Mixpanel in batches.',
      default: true
    }
  },

<<<<<<< HEAD
    const utm = payload.utm_properties || {}
    let browser, browserVersion
    if (payload.userAgent) {
      browser = getBrowser(payload.userAgent, payload.device_manufacturer)
      browserVersion = getBrowserVersion(payload.userAgent, payload.device_manufacturer)
    }

    const event: MixpanelEvent = {
      event: payload.event,
      properties: {
        time: time,
        ip: payload.ip,
        id: payload.distinct_id,
        distinct_id: payload.distinct_id,
        $app_build_number: payload.app_build,
        $app_version_string: payload.app_version,
        $app_namespace: payload.app_namespace,
        $app_name: payload.app_name,
        $browser: browser,
        $browser_version: browserVersion,
        $bluetooth_enabled: payload.bluetooth,
        $cellular_enabled: payload.cellular,
        $carrier: payload.carrier,
        $current_url: payload.url,
        $device: payload.device_name,
        $device_id: payload.device_id,
        $device_type: payload.device_type,
        $device_name: payload.device_name,
        $group_id: payload.group_id,
        $insert_id: cheapGuid(),
        $ios_ifa: payload.idfa,
        $lib_version: payload.library_version,
        $locale: payload.language,
        $manufacturer: payload.device_manufacturer,
        $model: payload.device_model,
        $os: payload.os_name,
        $os_version: payload.os_version,
        $referrer: payload.referrer,
        $screen_height: payload.screen_height,
        $screen_width: payload.screen_width,
        $screen_density: payload.screen_density,
        $source: 'segment',
        $wifi_enabled: payload.wifi,
        mp_country_code: payload.country,
        mp_lib: payload.library_name && `Segment: ${payload.library_name}`,
        segment_source_name: settings.sourceName,
        utm_campaign: utm.utm_campaign,
        utm_content: utm.utm_content,
        utm_medium: utm.utm_medium,
        utm_source: utm.utm_source,
        utm_term: utm.utm_term,
        ...payload.event_properties
      }
    }
=======
  performBatch: async (request, { settings, payload }) => {
    return processData(request, settings, payload)
  },
>>>>>>> 439f9494

  perform: async (request, { settings, payload }) => {
    return processData(request, settings, [payload])
  }
}

export default action<|MERGE_RESOLUTION|>--- conflicted
+++ resolved
@@ -407,66 +407,9 @@
     }
   },
 
-<<<<<<< HEAD
-    const utm = payload.utm_properties || {}
-    let browser, browserVersion
-    if (payload.userAgent) {
-      browser = getBrowser(payload.userAgent, payload.device_manufacturer)
-      browserVersion = getBrowserVersion(payload.userAgent, payload.device_manufacturer)
-    }
-
-    const event: MixpanelEvent = {
-      event: payload.event,
-      properties: {
-        time: time,
-        ip: payload.ip,
-        id: payload.distinct_id,
-        distinct_id: payload.distinct_id,
-        $app_build_number: payload.app_build,
-        $app_version_string: payload.app_version,
-        $app_namespace: payload.app_namespace,
-        $app_name: payload.app_name,
-        $browser: browser,
-        $browser_version: browserVersion,
-        $bluetooth_enabled: payload.bluetooth,
-        $cellular_enabled: payload.cellular,
-        $carrier: payload.carrier,
-        $current_url: payload.url,
-        $device: payload.device_name,
-        $device_id: payload.device_id,
-        $device_type: payload.device_type,
-        $device_name: payload.device_name,
-        $group_id: payload.group_id,
-        $insert_id: cheapGuid(),
-        $ios_ifa: payload.idfa,
-        $lib_version: payload.library_version,
-        $locale: payload.language,
-        $manufacturer: payload.device_manufacturer,
-        $model: payload.device_model,
-        $os: payload.os_name,
-        $os_version: payload.os_version,
-        $referrer: payload.referrer,
-        $screen_height: payload.screen_height,
-        $screen_width: payload.screen_width,
-        $screen_density: payload.screen_density,
-        $source: 'segment',
-        $wifi_enabled: payload.wifi,
-        mp_country_code: payload.country,
-        mp_lib: payload.library_name && `Segment: ${payload.library_name}`,
-        segment_source_name: settings.sourceName,
-        utm_campaign: utm.utm_campaign,
-        utm_content: utm.utm_content,
-        utm_medium: utm.utm_medium,
-        utm_source: utm.utm_source,
-        utm_term: utm.utm_term,
-        ...payload.event_properties
-      }
-    }
-=======
   performBatch: async (request, { settings, payload }) => {
     return processData(request, settings, payload)
   },
->>>>>>> 439f9494
 
   perform: async (request, { settings, payload }) => {
     return processData(request, settings, [payload])
