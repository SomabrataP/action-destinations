--- conflicted
+++ resolved
@@ -8,11 +8,8 @@
 import dayjs from '../../../lib/dayjs'
 
 const topLevelKeys = [
-<<<<<<< HEAD
   'checkout_id',
   'order_id',
-=======
->>>>>>> 293a1c34
   'affiliation',
   'subtotal',
   'total',
