import { InputField } from '@segment/actions-core/src/destination-kit/types'
import { IntegrationError } from '@segment/actions-core'

export const operation: InputField = {
  label: 'Operation',
  description: 'Operation',
  type: 'string',
  required: true,
  choices: [
    { label: 'Create', value: 'create' },
    { label: 'Update', value: 'update' },
    { label: 'Upsert', value: 'upsert' }
  ]
}

export const traits: InputField = {
  label: 'Traits',
  description: 'Traits',
  type: 'object'
}

interface Payload {
  operation?: string
  traits?: object
}

export const validateLookup = (payload: Payload) => {
  if (payload.operation === 'update' || payload.operation === 'upsert') {
    if (!payload.traits) {
      throw new IntegrationError(
        'Undefined lookup traits for update or upsert operation',
        'Misconfigured Required Field',
        400
      )
    }
  }
<<<<<<< HEAD

  if (payload.lookup_criteria === 'external_id') {
    if (payload.external_id_field === undefined) {
      throw new IntegrationError('Undefined external_id_field', 'Misconfigured Required Field', 400)
    }
    if (payload.external_id_value === undefined) {
      throw new IntegrationError('Undefined external_id_value', 'Misconfigured Required Field', 400)
    }
  }

  if (payload.lookup_criteria === 'trait') {
    if (payload.trait_field === undefined) {
      throw new IntegrationError('Undefined trait_field', 'Misconfigured Required Field', 400)
    }
    if (payload.trait_value === undefined) {
      throw new IntegrationError('Undefined trait_value', 'Misconfigured Required Field', 400)
    }
  }

  if (payload.lookup_criteria === 'record_id') {
    if (payload.record_id === undefined) {
      throw new IntegrationError('Undefined record_id', 'Misconfigured Required Field', 400)
    }
  }

  if (payload.operation === 'upsert' && payload.lookup_criteria === 'record_id') {
    throw new IntegrationError(
      'Invalid configuration, cannot use record_id with upsert',
      'Misconfigured Required Field',
      400
    )
  }
=======
>>>>>>> 62209e4f
}<|MERGE_RESOLUTION|>--- conflicted
+++ resolved
@@ -34,39 +34,4 @@
       )
     }
   }
-<<<<<<< HEAD
-
-  if (payload.lookup_criteria === 'external_id') {
-    if (payload.external_id_field === undefined) {
-      throw new IntegrationError('Undefined external_id_field', 'Misconfigured Required Field', 400)
-    }
-    if (payload.external_id_value === undefined) {
-      throw new IntegrationError('Undefined external_id_value', 'Misconfigured Required Field', 400)
-    }
-  }
-
-  if (payload.lookup_criteria === 'trait') {
-    if (payload.trait_field === undefined) {
-      throw new IntegrationError('Undefined trait_field', 'Misconfigured Required Field', 400)
-    }
-    if (payload.trait_value === undefined) {
-      throw new IntegrationError('Undefined trait_value', 'Misconfigured Required Field', 400)
-    }
-  }
-
-  if (payload.lookup_criteria === 'record_id') {
-    if (payload.record_id === undefined) {
-      throw new IntegrationError('Undefined record_id', 'Misconfigured Required Field', 400)
-    }
-  }
-
-  if (payload.operation === 'upsert' && payload.lookup_criteria === 'record_id') {
-    throw new IntegrationError(
-      'Invalid configuration, cannot use record_id with upsert',
-      'Misconfigured Required Field',
-      400
-    )
-  }
-=======
->>>>>>> 62209e4f
 }