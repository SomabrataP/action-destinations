--- conflicted
+++ resolved
@@ -48,29 +48,18 @@
   type: 'string'
 }
 
-<<<<<<< HEAD
-=======
 // Any actions configured before this field was added will have an undefined value for this field.
 // We default to the 'OR' when consuming this field if it is undefined.
->>>>>>> f75cb9b2
 export const recordMatcherOperator: InputField = {
   label: 'Record Matchers Operator',
   description:
     'This field affects how Segment uses the record matchers to query Salesforce records. By default, Segment uses the "OR" operator to query Salesforce for a record. If you would like to query Salesforce records using a combination of multiple record matchers, change this to "AND".',
   type: 'string',
-<<<<<<< HEAD
-  required: false,
-  choices: [
-    { label: 'OR', value: 'OR' },
-    { label: 'AND', value: 'AND' }
-  ]
-=======
   choices: [
     { label: 'OR', value: 'OR' },
     { label: 'AND', value: 'AND' }
   ],
   default: 'OR'
->>>>>>> f75cb9b2
 }
 
 export const traits: InputField = {
