import { InputField } from '@segment/actions-core/src/destination-kit/types'
import { IntegrationError } from '@segment/actions-core'

export const operation: InputField = {
  label: 'Operation',
  description:
    'The Salesforce operation performed. The available operations are Create, Update or Upsert records in Salesforce.',
  type: 'string',
  required: true,
  choices: [
    { label: 'Create new record', value: 'create' },
    { label: 'Update existing record', value: 'update' },
    { label: `Update or create a record if one doesn't exist`, value: 'upsert' }
  ]
}

export const enable_batching: InputField = {
  label: 'Use Salesforce Bulk API',
  description:
    'If true, events are sent to [Salesforce’s Bulk API 2.0](https://developer.salesforce.com/docs/atlas.en-us.api_asynch.meta/api_asynch/asynch_api_intro.htm) rather than their streaming REST API. Once enabled, Segment will collect events into batches of 1000 before sending to Salesforce. *Enabling Bulk API is not compatible with the `create` operation*.',
  type: 'boolean',
  default: false
}

export const bulkUpsertExternalId: InputField = {
  label: 'Bulk Upsert External Id',
  description: 'The external id field name and mapping to use for bulk upsert.',
  type: 'object',
  defaultObjectUI: 'keyvalue:only',
  additionalProperties: false,
  properties: {
    externalIdName: {
      label: 'External Id Name',
      description: 'The external id field name as defined in Salesforce.',
      type: 'string'
    },
    externalIdValue: {
      label: 'External Id Value',
      description: 'The external id field value to use for bulk upsert.',
      type: 'string'
    }
  }
}

export const bulkUpdateRecordId: InputField = {
  label: 'Bulk Update Record Id',
  description: 'The record id value to use for bulk update.',
  type: 'string'
}

<<<<<<< HEAD
export const recordMatcherOperator: InputField = {
  label: 'Record Matchers Operator',
  description:
    'This field affects how Segment uses the record matchers to query Salesforce records. By default, Segment uses the "OR" operator to query Salesforce for a record. If you would like to query Salesforce records using a combination of multiple record matchers, change this to "AND".',
  type: 'string',
  required: false,
  choices: [
    { label: 'OR', value: 'OR' },
    { label: 'AND', value: 'AND' }
=======
export const operator: InputField = {
  label: 'Operator',
  description: 'The Salesforce operator performed. The available operator to use multiple Record Matchers.',
  type: 'string',
  required: false,
  choices: [
    { label: 'Or', value: 'OR' },
    { label: 'And', value: 'AND' }
>>>>>>> df814edd
  ]
}

export const traits: InputField = {
  label: 'Record Matchers',
  description: `The fields used to find Salesforce records for updates. **This is required if the operation is Update or Upsert.**

  Any field can function as a matcher, including Record ID, External IDs, standard fields and custom fields. On the left-hand side, input the Salesforce field API name. On the right-hand side, map the Segment field that contains the value.  
  
  If multiple records are found, no updates will be made. **Please use fields that result in unique records.**
  
  ---

  `,
  type: 'object',
  defaultObjectUI: 'keyvalue:only'
}

export const customFields: InputField = {
  label: 'Other Fields',
  description: `
  Additional fields to send to Salesforce. On the left-hand side, input the Salesforce field API name. On the right-hand side, map the Segment field that contains the value.

  This can include standard or custom fields. Custom fields must be predefined in your Salesforce account and the API field name should have __c appended.
  
  ---
  
  `,
  type: 'object',
  defaultObjectUI: 'keyvalue'
}

interface Payload {
  operation?: string
  traits?: object
  operator?: string
}

export const validateLookup = (payload: Payload) => {
  if (payload.operation === 'update' || payload.operation === 'upsert') {
    if (!payload.traits) {
      throw new IntegrationError(
        'Undefined lookup traits for update or upsert operation',
        'Misconfigured Required Field',
        400
      )
    }
  }
}<|MERGE_RESOLUTION|>--- conflicted
+++ resolved
@@ -48,7 +48,6 @@
   type: 'string'
 }
 
-<<<<<<< HEAD
 export const recordMatcherOperator: InputField = {
   label: 'Record Matchers Operator',
   description:
@@ -58,16 +57,6 @@
   choices: [
     { label: 'OR', value: 'OR' },
     { label: 'AND', value: 'AND' }
-=======
-export const operator: InputField = {
-  label: 'Operator',
-  description: 'The Salesforce operator performed. The available operator to use multiple Record Matchers.',
-  type: 'string',
-  required: false,
-  choices: [
-    { label: 'Or', value: 'OR' },
-    { label: 'And', value: 'AND' }
->>>>>>> df814edd
   ]
 }
 
