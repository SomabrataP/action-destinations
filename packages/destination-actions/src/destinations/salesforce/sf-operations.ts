import { IntegrationError, RequestClient } from '@segment/actions-core'
import type { GenericPayload } from './sf-types'
import { mapObjectToShape } from './sf-object-to-shape'
import { buildCSVData } from './sf-utils'
import { DynamicFieldResponse } from '@segment/actions-core'

export const API_VERSION = 'v53.0'

/**
 * This error is triggered if the bulkHandler is ever triggered when the enable_batching setting is false.
 */
const throwBulkMismatchError = () => {
  const errorMsg = 'Bulk operation triggered where enable_batching is false.'
  throw new IntegrationError(errorMsg, errorMsg, 400)
}

interface Records {
  Id?: string
}

interface LookupResponseData {
  Id?: string
  totalSize?: number
  records?: Records[]
}

interface CreateJobResponseData {
  id: string
}

interface SObjectsResponseData {
  sobjects: [
    {
      label: string
      name: string
      createable: boolean
      queryable: boolean
    }
  ]
}

interface SalesforceError {
  response: {
    data: [
      {
        message?: string
        errorCode?: string
      }
    ]
  }
}

export default class Salesforce {
  instanceUrl: string
  request: RequestClient

  constructor(instanceUrl: string, request: RequestClient) {
    // If the instanceUrl does not end with '/' append it to the string.
    // This ensures that all request urls are constructed properly
    this.instanceUrl = instanceUrl.concat(instanceUrl.slice(-1) === '/' ? '' : '/')
    this.request = request
  }

  createRecord = async (payload: GenericPayload, sobject: string) => {
    const json = this.buildJSONData(payload, sobject)

    return this.request(`${this.instanceUrl}services/data/${API_VERSION}/sobjects/${sobject}`, {
      method: 'post',
      json: json
    })
  }

  updateRecord = async (payload: GenericPayload, sobject: string) => {
    if (!payload.traits || Object.keys(payload.traits).length === 0) {
      throw new IntegrationError('Undefined Traits when using update operation', 'Undefined Traits', 400)
    }

    if (Object.keys(payload.traits).includes('Id') && payload.traits['Id']) {
      return await this.baseUpdate(payload.traits['Id'] as string, sobject, payload)
    }

<<<<<<< HEAD
    const [recordId, err] = await this.lookupTraits(payload.traits, sobject, payload.recordMatcherOperator ?? 'OR')
=======
    const [recordId, err] = await this.lookupTraits(payload.traits, sobject, payload.operator ?? 'OR')
>>>>>>> df814edd

    if (err) {
      throw err
    }

    return await this.baseUpdate(recordId, sobject, payload)
  }

  upsertRecord = async (payload: GenericPayload, sobject: string) => {
    if (!payload.traits || Object.keys(payload.traits).length === 0) {
      throw new IntegrationError('Undefined Traits when using upsert operation', 'Undefined Traits', 400)
    }

<<<<<<< HEAD
    const [recordId, err] = await this.lookupTraits(payload.traits, sobject, payload.recordMatcherOperator ?? 'OR')
=======
    const [recordId, err] = await this.lookupTraits(payload.traits, sobject, payload.operator ?? 'OR')
>>>>>>> df814edd

    if (err) {
      if (err.status === 404) {
        return await this.createRecord(payload, sobject)
      }
      throw err
    }
    return await this.baseUpdate(recordId, sobject, payload)
  }

  bulkHandler = async (payloads: GenericPayload[], sobject: string) => {
    if (!payloads[0].enable_batching) {
      throwBulkMismatchError()
    }

    if (payloads[0].operation === 'upsert') {
      return await this.bulkUpsert(payloads, sobject)
    } else if (payloads[0].operation === 'update') {
      return await this.bulkUpdate(payloads, sobject)
    }

    throw new IntegrationError(
      `Unsupported operation: Bulk API does not support the create operation`,
      'Unsupported operation',
      400
    )
  }

  customObjectName = async (): Promise<DynamicFieldResponse> => {
    try {
      const result = await this.request<SObjectsResponseData>(
        `${this.instanceUrl}services/data/${API_VERSION}/sobjects`,
        {
          method: 'get',
          skipResponseCloning: true
        }
      )

      const fields = result.data.sobjects.filter((field) => {
        return field.createable === true
      })

      const choices = fields.map((field) => {
        return { value: field.name, label: field.label }
      })

      return {
        choices: choices,
        nextPage: '2'
      }
    } catch (err) {
      return {
        choices: [],
        nextPage: '',
        error: {
          message: (err as SalesforceError).response?.data[0]?.message ?? 'Unknown error',
          code: (err as SalesforceError).response?.data[0]?.errorCode ?? 'Unknown error'
        }
      }
    }
  }

  private bulkUpsert = async (payloads: GenericPayload[], sobject: string) => {
    if (
      !payloads[0].bulkUpsertExternalId ||
      !payloads[0].bulkUpsertExternalId.externalIdName ||
      !payloads[0].bulkUpsertExternalId.externalIdValue
    ) {
      throw new IntegrationError(
        'Undefined bulkUpsertExternalId.externalIdName or externalIdValue when using bulkUpsert operation',
        'Undefined bulkUpsertExternalId.externalIdName externalIdValue',
        400
      )
    }
    const externalIdFieldName = payloads[0].bulkUpsertExternalId.externalIdName

    const jobId = await this.createBulkJob(sobject, externalIdFieldName, 'upsert')

    const csv = buildCSVData(payloads, externalIdFieldName)

    await this.uploadBulkCSV(jobId, csv)
    return await this.closeBulkJob(jobId)
  }

  private bulkUpdate = async (payloads: GenericPayload[], sobject: string) => {
    if (!payloads[0].bulkUpdateRecordId) {
      throw new IntegrationError(
        'Undefined bulkUpdateRecordId when using bulkUpdate operation',
        'Undefined bulkUpdateRecordId',
        400
      )
    }

    const jobId = await this.createBulkJob(sobject, 'Id', 'update')
    const csv = buildCSVData(payloads, 'Id')

    await this.uploadBulkCSV(jobId, csv)
    return await this.closeBulkJob(jobId)
  }

  private createBulkJob = async (sobject: string, externalIdFieldName: string, operation: string) => {
    const res = await this.request<CreateJobResponseData>(
      `${this.instanceUrl}services/data/${API_VERSION}/jobs/ingest`,
      {
        method: 'post',
        json: {
          object: sobject,
          externalIdFieldName: externalIdFieldName,
          contentType: 'CSV',
          operation: operation
        }
      }
    )

    if (!res || !res.data || !res.data.id) {
      throw new IntegrationError('Failed to create bulk job', 'Failed to create bulk job', 500)
    }

    return res.data.id
  }

  private uploadBulkCSV = async (jobId: string, csv: string) => {
    return this.request(`${this.instanceUrl}services/data/${API_VERSION}/jobs/ingest/${jobId}/batches`, {
      method: 'put',
      headers: {
        'Content-Type': 'text/csv',
        Accept: 'application/json'
      },
      body: csv
    })
  }

  private closeBulkJob = async (jobId: string) => {
    return this.request(`${this.instanceUrl}services/data/${API_VERSION}/jobs/ingest/${jobId}`, {
      method: 'PATCH',
      json: {
        state: 'UploadComplete'
      }
    })
  }

  private baseUpdate = async (recordId: string, sobject: string, payload: GenericPayload) => {
    const json = this.buildJSONData(payload, sobject)

    return this.request(`${this.instanceUrl}services/data/${API_VERSION}/sobjects/${sobject}/${recordId}`, {
      method: 'patch',
      json: json
    })
  }

  private buildJSONData = (payload: GenericPayload, sobject: string) => {
    let baseShape = {}

    if (!payload.customObjectName) {
      baseShape = mapObjectToShape(payload, sobject)
    }

    if (payload.customFields) {
      // custom field mappings take priority over base shape mappings.
      baseShape = { ...baseShape, ...payload.customFields }
    }

    return baseShape
  }

  // Salesforce SOQL spec requires any single quotes to be escaped.
  private escapeQuotes = (value: string) => value.replace(/'/g, "\\'")

  // Salesforce field names should have only characters in {a-z, A-Z, 0-9, _}.
  private removeInvalidChars = (value: string) => value.replace(/[^a-zA-Z0-9_]/g, '')

  // Pre-formats trait values based on datatypes for correct SOQL syntax
  private typecast = (value: any) => {
    switch (typeof value) {
      case 'boolean':
        return value
      case 'number':
        return value
      case 'string':
        return `'${this.escapeQuotes(value)}'`
      default:
        throw new IntegrationError(
          'Unsupported datatype for record matcher traits - ' + typeof value,
          'Unsupported Type',
          400
        )
    }
  }

  private buildQuery = (traits: object, sobject: string, operator: string) => {
    let soql = `SELECT Id FROM ${sobject} WHERE `

    const entries = Object.entries(traits)
    let i = 0
    for (const [key, value] of entries) {
      let token = `${this.removeInvalidChars(key)} = ${this.typecast(value)}`

      if (i < entries.length - 1) {
        token += ' ' + operator + ' ' // We need to change here...
      }

      soql += token
      i += 1
    }
    return soql
  }

  private lookupTraits = async (
    traits: object,
    sobject: string,
    operator: string
  ): Promise<[string, IntegrationError | undefined]> => {
    const SOQLQuery = encodeURIComponent(this.buildQuery(traits, sobject, operator))

    const res = await this.request<LookupResponseData>(
      `${this.instanceUrl}services/data/${API_VERSION}/query/?q=${SOQLQuery}`,
      { method: 'GET' }
    )

    if (!res || !res.data || res.data.totalSize === undefined) {
      return ['', new IntegrationError('Response missing expected fields', 'Bad Response', 400)]
    }

    if (res.data.totalSize === 0) {
      return ['', new IntegrationError('No record found with given traits', 'Record Not Found', 404)]
    }

    if (res.data.totalSize > 1) {
      return ['', new IntegrationError('Multiple records returned with given traits', 'Multiple Records Found', 300)]
    }

    if (!res.data.records || !res.data.records[0] || !res.data.records[0].Id) {
      return ['', new IntegrationError('Response missing expected fields', 'Bad Response', 400)]
    }

    return [res.data.records[0].Id, undefined]
  }
}<|MERGE_RESOLUTION|>--- conflicted
+++ resolved
@@ -79,12 +79,7 @@
       return await this.baseUpdate(payload.traits['Id'] as string, sobject, payload)
     }
 
-<<<<<<< HEAD
     const [recordId, err] = await this.lookupTraits(payload.traits, sobject, payload.recordMatcherOperator ?? 'OR')
-=======
-    const [recordId, err] = await this.lookupTraits(payload.traits, sobject, payload.operator ?? 'OR')
->>>>>>> df814edd
-
     if (err) {
       throw err
     }
@@ -97,11 +92,7 @@
       throw new IntegrationError('Undefined Traits when using upsert operation', 'Undefined Traits', 400)
     }
 
-<<<<<<< HEAD
     const [recordId, err] = await this.lookupTraits(payload.traits, sobject, payload.recordMatcherOperator ?? 'OR')
-=======
-    const [recordId, err] = await this.lookupTraits(payload.traits, sobject, payload.operator ?? 'OR')
->>>>>>> df814edd
 
     if (err) {
       if (err.status === 404) {
