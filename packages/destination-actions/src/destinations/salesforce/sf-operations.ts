--- conflicted
+++ resolved
@@ -94,13 +94,9 @@
       return await this.baseUpdate(payload.traits['Id'] as string, sobject, payload)
     }
 
-<<<<<<< HEAD
-    const [recordId, err] = await this.lookupTraits(payload.traits, sobject, payload.recordMatcherOperator ?? 'OR')
-=======
     const soqlOperator: SOQLOperator = validateSOQLOperator(payload.recordMatcherOperator)
     const [recordId, err] = await this.lookupTraits(payload.traits, sobject, soqlOperator)
 
->>>>>>> f75cb9b2
     if (err) {
       throw err
     }
@@ -113,12 +109,8 @@
       throw new IntegrationError('Undefined Traits when using upsert operation', 'Undefined Traits', 400)
     }
 
-<<<<<<< HEAD
-    const [recordId, err] = await this.lookupTraits(payload.traits, sobject, payload.recordMatcherOperator ?? 'OR')
-=======
     const soqlOperator: SOQLOperator = validateSOQLOperator(payload.recordMatcherOperator)
     const [recordId, err] = await this.lookupTraits(payload.traits, sobject, soqlOperator)
->>>>>>> f75cb9b2
 
     if (err) {
       if (err.status === 404) {
@@ -308,11 +300,7 @@
     }
   }
 
-<<<<<<< HEAD
-  private buildQuery = (traits: object, sobject: string, operator: string) => {
-=======
   private buildQuery = (traits: object, sobject: string, soqlOperator: SOQLOperator) => {
->>>>>>> f75cb9b2
     let soql = `SELECT Id FROM ${sobject} WHERE `
 
     const entries = Object.entries(traits)
@@ -321,11 +309,7 @@
       let token = `${this.removeInvalidChars(key)} = ${this.typecast(value)}`
 
       if (i < entries.length - 1) {
-<<<<<<< HEAD
-        token += ' ' + operator + ' ' // We need to change here...
-=======
         token += ' ' + soqlOperator + ' '
->>>>>>> f75cb9b2
       }
 
       soql += token
@@ -338,15 +322,9 @@
   private lookupTraits = async (
     traits: object,
     sobject: string,
-<<<<<<< HEAD
-    operator: string
-  ): Promise<[string, IntegrationError | undefined]> => {
-    const SOQLQuery = encodeURIComponent(this.buildQuery(traits, sobject, operator))
-=======
     soqlOperator: SOQLOperator
   ): Promise<[string, IntegrationError | undefined]> => {
     const SOQLQuery = encodeURIComponent(this.buildQuery(traits, sobject, soqlOperator))
->>>>>>> f75cb9b2
 
     const res = await this.request<LookupResponseData>(
       `${this.instanceUrl}services/data/${API_VERSION}/query/?q=${SOQLQuery}`,
