import nock from 'nock'
import { createTestEvent, createTestIntegration, ErrorCodes, IntegrationError } from '@segment/actions-core'
import Destination from '../../index'
import { Payload } from '../generated-types'
import { apiBaseUrl } from '../../properties'

const testDestination = createTestIntegration(Destination)
const LIVELIKE_CLIENT_ID = 'test-client-id'
const LIVELIKE_PRODUCER_TOKEN = 'test-producer-token'
const timestamp = '2021-08-17T15:21:15.449Z'
const profile_id = 'test123'

const expectedEvent: Payload = {
  event_name: 'Test Event',
  event_type: 'track',
  properties: {},
  timestamp: timestamp
}

describe('LiveLike.trackEvent', () => {
  it('should throw integration error when clientId and producerToken is not configured', async () => {
    const event = createTestEvent({
      timestamp,
      properties: {
        livelike_profile_id: profile_id
      }
    })

    await expect(
      testDestination.testAction('trackEvent', {
        event,
        useDefaultMappings: true
      })
    ).rejects.toThrowError(new IntegrationError('Missing client ID or producer token.', ErrorCodes.INVALID_SETTINGS))
  })

  it('should throw integration error when livelike_profile_id or user_id or custom_id is not found or null', async () => {
    const event = createTestEvent({
      //Need to set userId as null because `createTestEvent` and `testAction` adds a default userId which will fail the test everytime.
      userId: null,
      timestamp
    })

    await expect(
      testDestination.testAction('trackEvent', {
        event,
        useDefaultMappings: true,
        settings: {
          clientId: LIVELIKE_CLIENT_ID,
          producerToken: LIVELIKE_PRODUCER_TOKEN
        }
      })
    ).rejects.toThrowError(
      new IntegrationError(
        '`livelike_profile_id` or `custom_id` or `user_id` is required.',
        'Missing required fields',
        400
      )
    )
  })

  it('21', async () => {
    const event = createTestEvent({
      //Need to set userId as null because `createTestEvent` and `testAction` adds a default userId which will fail the test everytime.
      userId: profile_id,
      timestamp,
      properties: {}
    })

    nock(apiBaseUrl)
      .post(`/applications/${LIVELIKE_CLIENT_ID}/segment-events/`)
      .matchHeader('authorization', `Bearer ${LIVELIKE_PRODUCER_TOKEN}`)
      .reply(202, {})

    const responses = await testDestination.testAction('trackEvent', {
      event,
      useDefaultMappings: true,
      settings: {
        clientId: LIVELIKE_CLIENT_ID,
        producerToken: LIVELIKE_PRODUCER_TOKEN
      }
    })

    expect(responses.length).toBe(1)
    expect(responses[0].status).toBe(202)
    expect(responses[0].data).toMatchObject({})
    expect(responses[0].options.json).toMatchObject({
      events: [
        {
          ...expectedEvent,
          segment_user_id: profile_id
        }
<<<<<<< HEAD
      })
    ).rejects.toThrowError(
      new IntegrationError("The root value is missing the required field 'action_key'.", ErrorCodes.INVALID_SETTINGS)
    )
=======
      ]
    })
>>>>>>> 917a44a4
  })

  it('2121', async () => {
    const event = createTestEvent({
      //Need to set userId as null because `createTestEvent` and `testAction` adds a default userId which will fail the test everytime.
      properties: {
        custom_id: profile_id
      },
      timestamp
    })

    nock(apiBaseUrl)
      .post(`/applications/${LIVELIKE_CLIENT_ID}/segment-events/`)
      .matchHeader('authorization', `Bearer ${LIVELIKE_PRODUCER_TOKEN}`)
      .reply(202, {})

    const responses = await testDestination.testAction('trackEvent', {
      event,
      useDefaultMappings: true,
      settings: {
        clientId: LIVELIKE_CLIENT_ID,
        producerToken: LIVELIKE_PRODUCER_TOKEN
      }
    })

    expect(responses.length).toBe(1)
    expect(responses[0].status).toBe(202)
    expect(responses[0].data).toMatchObject({})
    expect(responses[0].options.json).toMatchObject({
      events: [
        {
          ...expectedEvent,
          custom_id: profile_id
        }
      ]
    })
  })

  it('332121321', async () => {
    const event = createTestEvent({
      properties: {
        livelike_profile_id: profile_id
      },
      timestamp
    })

    nock(apiBaseUrl)
      .post(`/applications/${LIVELIKE_CLIENT_ID}/segment-events/`)
      .matchHeader('authorization', `Bearer ${LIVELIKE_PRODUCER_TOKEN}`)
      .reply(202, {})

    const responses = await testDestination.testAction('trackEvent', {
      event,
      useDefaultMappings: true,
      settings: {
        clientId: LIVELIKE_CLIENT_ID,
        producerToken: LIVELIKE_PRODUCER_TOKEN
      }
    })

    expect(responses.length).toBe(1)
    expect(responses[0].status).toBe(202)
    expect(responses[0].data).toMatchObject({})
    expect(responses[0].options.json).toMatchObject({
      events: [
        {
          ...expectedEvent,
          livelike_profile_id: profile_id
        }
      ]
    })
  })

  // it('should validate action fields when userId is found and not livelike_profile_id ', async () => {
  //   const event = createTestEvent({
  //     userId: livelike_profile_id,
  //     timestamp
  //   })

  //   nock(apiBaseUrl)
  //     .post(`/applications/${LIVELIKE_CLIENT_ID}/segment-events/`)
  //     .matchHeader('authorization', `Bearer ${LIVELIKE_PRODUCER_TOKEN}`)
  //     .reply(202, {})

  //   const responses = await testDestination.testAction('trackEvent', {
  //     event,
  //     useDefaultMappings: true,
  //     settings: {
  //       clientId: LIVELIKE_CLIENT_ID,
  //       producerToken: LIVELIKE_PRODUCER_TOKEN
  //     }
  //   })

  //   expect(responses.length).toBe(1)
  //   expect(responses[0].status).toBe(202)
  //   expect(responses[0].data).toMatchObject({})
  //   expect(responses[0].options.json).toMatchObject({
  //     events: [
  //       {
  //         ...expectedEvent,
  //         user_id: livelike_profile_id
  //       }
  //     ]
  //   })
  // })

  // it('should validate action fields when livelike_profile_id is found and not user_id ', async () => {
  //   const event = createTestEvent({
  //     timestamp,
  //     properties: {
  //       livelike_profile_id: livelike_profile_id
  //     }
  //   })

  //   nock(apiBaseUrl)
  //     .post(`/applications/${LIVELIKE_CLIENT_ID}/segment-events/`)
  //     .matchHeader('authorization', `Bearer ${LIVELIKE_PRODUCER_TOKEN}`)
  //     .reply(202, {})

  //   const responses = await testDestination.testAction('trackEvent', {
  //     event,
  //     useDefaultMappings: true,
  //     settings: {
  //       clientId: LIVELIKE_CLIENT_ID,
  //       producerToken: LIVELIKE_PRODUCER_TOKEN
  //     }
  //   })

  //   expect(responses.length).toBe(1)
  //   expect(responses[0].status).toBe(202)
  //   expect(responses[0].data).toMatchObject({})
  //   expect(responses[0].options.json).toMatchObject({
  //     events: [
  //       {
  //         ...expectedEvent,
  //         livelike_profile_id: livelike_profile_id
  //       }
  //     ]
  //   })
  // })

  // Commented batching tests until the segment team supports rejecting a single event in a batch
  // it('should invoke performBatch for batches', async () => {
  //   const events = [
  //     createTestEvent({
  //       timestamp,
  //       properties: {
  //         action_key: 'test-event',
  //         livelike_profile_id: livelike_profile_id
  //       }
  //     }),
  //     createTestEvent({
  //       timestamp,
  //       properties: {
  //         action_key: 'test-event',
  //         livelike_profile_id: livelike_profile_id
  //       }
  //     })
  //   ]

  //   nock(apiBaseUrl)
  //     .post(`/applications/${LIVELIKE_CLIENT_ID}/segment-events/`)
  //     .matchHeader('authorization', `Bearer ${LIVELIKE_PRODUCER_TOKEN}`)
  //     .reply(202, {})

  //   const responses = await testDestination.testBatchAction('trackEvent', {
  //     events,
  //     useDefaultMappings: true,
  //     settings: {
  //       clientId: LIVELIKE_CLIENT_ID,
  //       producerToken: LIVELIKE_PRODUCER_TOKEN
  //     }
  //   })

  //   expect(responses.length).toBe(1)
  //   expect(responses[0].status).toBe(202)
  //   expect(responses[0].data).toMatchObject({})
  //   expect(responses[0].options.json).toMatchObject({
  //     events: [
  //       {
  //         ...expectedEvent,
  //         livelike_profile_id: livelike_profile_id
  //       },
  //       {
  //         ...expectedEvent,
  //         livelike_profile_id: livelike_profile_id
  //       }
  //     ]
  //   })
  // })

  it('should validate action fields when event type is page or screen(presets) ', async () => {
    const event = createTestEvent({
      type: 'page',
      timestamp,
      name: 'Home Page',
      properties: {
        livelike_profile_id: profile_id
      }
    })

    nock(apiBaseUrl)
      .post(`/applications/${LIVELIKE_CLIENT_ID}/segment-events/`)
      .matchHeader('authorization', `Bearer ${LIVELIKE_PRODUCER_TOKEN}`)
      .reply(202, {})

    const responses = await testDestination.testAction('trackEvent', {
      event,
      // Using the mapping of presets with event type 'page' and 'screen'
      mapping: {
        event_name: {
          '@if': {
            exists: { '@path': '$.name' },
            then: { '@path': '$.name' },
            else: { '@path': '$.properties.title' }
          }
        }
      },
      useDefaultMappings: true,
      settings: {
        clientId: LIVELIKE_CLIENT_ID,
        producerToken: LIVELIKE_PRODUCER_TOKEN
      }
    })

    expect(responses.length).toBe(1)
    expect(responses[0].status).toBe(202)
    expect(responses[0].data).toMatchObject({})
    expect(responses[0].options.json).toMatchObject({
      events: [
        {
          ...expectedEvent,
          event_type: 'page',
          livelike_profile_id: profile_id,
          event_name: 'Home Page'
        }
      ]
    })
  })
})<|MERGE_RESOLUTION|>--- conflicted
+++ resolved
@@ -90,15 +90,8 @@
           ...expectedEvent,
           segment_user_id: profile_id
         }
-<<<<<<< HEAD
-      })
-    ).rejects.toThrowError(
-      new IntegrationError("The root value is missing the required field 'action_key'.", ErrorCodes.INVALID_SETTINGS)
-    )
-=======
       ]
     })
->>>>>>> 917a44a4
   })
 
   it('2121', async () => {
