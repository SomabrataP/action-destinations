--- conflicted
+++ resolved
@@ -77,17 +77,16 @@
       properties: flattenObject(payload.properties)
     }
 
-<<<<<<< HEAD
     const hubId = settings?.portalId
 
     if (!hubId && !/^pe\d+_.*/.exec(payload?.eventName)) {
       throw new PayloadValidationError(`EventName should begin with pe<hubId>_`)
     } else if (hubId && !payload?.eventName.startsWith(`pe${hubId}_`)) {
       throw new PayloadValidationError(`EventName should begin with pe${hubId}_`)
-=======
+    }
+
     if (!payload.utk && !payload.email && !payload.objectId) {
       throw new PayloadValidationError(`One of the following parameters: email, user token, or objectId is required`)
->>>>>>> 1df145df
     }
 
     return request(`${HUBSPOT_BASE_URL}/events/v3/send`, {
