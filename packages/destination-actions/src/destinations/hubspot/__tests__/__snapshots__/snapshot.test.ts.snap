// Jest Snapshot v1, https://goo.gl/fbAQLP

exports[`Testing snapshot for actions-hubspot-cloud destination: sendCustomBehavioralEvent action - all fields 1`] = `[PayloadValidationError: EventName should begin with peNTxWtuPi(z!bOHmgT^*3_]`;

<<<<<<< HEAD
exports[`Testing snapshot for actions-hubspot-cloud destination: sendCustomBehavioralEvent action - required fields 1`] = `[PayloadValidationError: EventName should begin with peNTxWtuPi(z!bOHmgT^*3_]`;
=======
exports[`Testing snapshot for actions-hubspot-cloud destination: sendCustomBehavioralEvent action - required fields 1`] = `[PayloadValidationError: One of the following parameters: email, user token, or objectId is required]`;
>>>>>>> 1df145df

exports[`Testing snapshot for actions-hubspot-cloud destination: upsertCompany action - all fields 1`] = `
Object {
  "properties": Object {
    "address": "xz1CFcz1FfyLPZgppeg",
    "city": "xz1CFcz1FfyLPZgppeg",
    "description": "xz1CFcz1FfyLPZgppeg",
    "domain": "xz1CFcz1FfyLPZgppeg",
    "industry": "xz1CFcz1FfyLPZgppeg",
    "lifecyclestage": "xz1cfcz1ffylpzgppeg",
    "name": "xz1CFcz1FfyLPZgppeg",
    "numberofemployees": 6931055592341504,
    "phone": "xz1CFcz1FfyLPZgppeg",
    "segment_group_id": "xz1CFcz1FfyLPZgppeg",
    "state": "xz1CFcz1FfyLPZgppeg",
    "testType": "xz1CFcz1FfyLPZgppeg",
    "zip": "xz1CFcz1FfyLPZgppeg",
  },
}
`;

exports[`Testing snapshot for actions-hubspot-cloud destination: upsertCompany action - required fields 1`] = `
Object {
  "properties": Object {
    "segment_group_id": "xz1CFcz1FfyLPZgppeg",
  },
}
`;

exports[`Testing snapshot for actions-hubspot-cloud destination: upsertContact action - all fields 1`] = `
Object {
  "properties": Object {
    "address": "fL&&$lZA!6gsh",
    "city": "fL&&$lZA!6gsh",
    "company": "fL&&$lZA!6gsh",
    "country": "fL&&$lZA!6gsh",
    "email": "zejkulcih@ras.sh",
    "firstname": "fL&&$lZA!6gsh",
    "lastname": "fL&&$lZA!6gsh",
    "lifecyclestage": "fl&&$lza!6gsh",
    "phone": "fL&&$lZA!6gsh",
    "state": "fL&&$lZA!6gsh",
    "testType": "fL&&$lZA!6gsh",
    "website": "fL&&$lZA!6gsh",
    "zip": "fL&&$lZA!6gsh",
  },
}
`;

exports[`Testing snapshot for actions-hubspot-cloud destination: upsertContact action - required fields 1`] = `
Object {
  "properties": Object {
    "email": "zejkulcih@ras.sh",
  },
}
`;

exports[`Testing snapshot for actions-hubspot-cloud destination: upsertCustomObjectRecord action - all fields 1`] = `
Object {
  "filterGroups": Array [
    Object {
      "filters": Array [
        Object {
          "operator": "EQ",
          "propertyName": "testType",
          "value": "jf(2@y*W9WT2r)SLk(*",
        },
      ],
    },
  ],
  "properties": Array [],
  "sorts": Array [
    "name",
  ],
}
`;

exports[`Testing snapshot for actions-hubspot-cloud destination: upsertCustomObjectRecord action - required fields 1`] = `
Object {
  "properties": Object {
    "testType": "jf(2@y*W9WT2r)SLk(*",
  },
}
`;<|MERGE_RESOLUTION|>--- conflicted
+++ resolved
@@ -2,11 +2,9 @@
 
 exports[`Testing snapshot for actions-hubspot-cloud destination: sendCustomBehavioralEvent action - all fields 1`] = `[PayloadValidationError: EventName should begin with peNTxWtuPi(z!bOHmgT^*3_]`;
 
-<<<<<<< HEAD
+exports[`Testing snapshot for actions-hubspot-cloud destination: sendCustomBehavioralEvent action - required fields 1`] = `[PayloadValidationError: One of the following parameters: email, user token, or objectId is required]`;
+
 exports[`Testing snapshot for actions-hubspot-cloud destination: sendCustomBehavioralEvent action - required fields 1`] = `[PayloadValidationError: EventName should begin with peNTxWtuPi(z!bOHmgT^*3_]`;
-=======
-exports[`Testing snapshot for actions-hubspot-cloud destination: sendCustomBehavioralEvent action - required fields 1`] = `[PayloadValidationError: One of the following parameters: email, user token, or objectId is required]`;
->>>>>>> 1df145df
 
 exports[`Testing snapshot for actions-hubspot-cloud destination: upsertCompany action - all fields 1`] = `
 Object {
