--- conflicted
+++ resolved
@@ -40,14 +40,13 @@
 const updateUsersRequestBody = {
   advertiser_ids: ['123'],
   action: 'add',
-  id_schema: ['EMAIL_SHA256', 'PHONE_SHA256', 'IDFA_SHA256'],
+  id_schema: ['EMAIL_SHA256', 'IDFA_SHA256'],
   batch_data: [
     [
       {
         id: '44d206f60172cd898051a9fb2174750aee1eca00f6f63f12801b90644321e342',
         audience_ids: ['1234345']
       },
-      {},
       {
         id: 'a665a45920422f9d417e4867efdc4fb8a04a1f3fff1fa07e998e86f7f7a27ae3',
         audience_ids: ['1234345']
@@ -74,13 +73,9 @@
         useDefaultMappings: true,
         auth,
         mapping: {
-<<<<<<< HEAD
           personas_audience_key: 'mismatched_audience',
-          id_type: 'EMAIL_SHA256'
-=======
-          selected_advertiser_id: '123',
-          personas_audience_key: 'mismatched_audience'
->>>>>>> 83ad3d21
+          id_type: 'EMAIL_SHA256',
+          selected_advertiser_id: '123'
         }
       })
     ).rejects.toThrow('The value of `custom_audience_name` and `personas_audience_key` must match.')
@@ -165,18 +160,18 @@
       testDestination.testAction('addUser', {
         event,
         settings: {
-          advertiser_id: '123'
+          advertiser_ids: ['123']
         },
         useDefaultMappings: true,
         auth,
         mapping: {
+          selected_advertiser_id: '123',
           personas_audience_key: 'personas_test_audience',
           id_type: 'EMAIL_SHA256',
           send_email: false,
-          send_phone: false,
           send_advertising_id: false
         }
       })
-    ).rejects.toThrow('At least one of `Send Email`, `Send Phone`, or `Send Advertising ID` must be set to `true`.')
+    ).rejects.toThrow('At least one of `Send Email`, or `Send Advertising ID` must be set to `true`.')
   })
 })