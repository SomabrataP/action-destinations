import { IntegrationError } from '@segment/actions-core'
import { InputField } from '@segment/actions-core/src/destination-kit/types'
import { createHash } from 'crypto'
import { Settings } from '../snap-conversions-api/generated-types'
import { Payload } from './reportConversionEvent/generated-types'

export const CURRENCY_ISO_4217_CODES = new Set([
  'USD',
  'AED',
  'AUD',
  'BGN',
  'BRL',
  'CAD',
  'CHF',
  'CLP',
  'CNY',
  'COP',
  'CZK',
  'DKK',
  'EGP',
  'EUR',
  'GBP',
  'GIP',
  'HKD',
  'HRK',
  'HUF',
  'IDR',
  'ILS',
  'INR',
  'JPY',
  'KRW',
  'KWD',
  'KZT',
  'LBP',
  'MXN',
  'MYR',
  'NGN',
  'NOK',
  'NZD',
  'PEN',
  'PHP',
  'PKR',
  'PLN',
  'QAR',
  'RON',
  'RUB',
  'SAR',
  'SEK',
  'SGD',
  'THB',
  'TRY',
  'TWD',
  'TZS',
  'UAH',
  'VND',
  'ZAR',
  'ALL',
  'BHD',
  'DZD',
  'GHS',
  'IQD',
  'ISK',
  'JOD',
  'KES',
  'MAD',
  'OMR',
  'XOF'
])

export const event_type: InputField = {
  label: 'Event Type',
  description:
    'The conversion event type. For custom events, you must use one of the predefined event types (i.e. CUSTOM_EVENT_1). Please refer to the possible event types in [Snapchat Marketing API docs](https://marketingapi.snapchat.com/docs/conversion.html#conversion-parameters).',
  type: 'string'
}

export const event_conversion_type: InputField = {
  label: 'Event Conversion Type',
  description: 'Where the event took place. This must be OFFLINE, WEB, or MOBILE_APP.',
  type: 'string',
  choices: [
    { label: 'Offline', value: 'OFFLINE' },
    { label: 'Web', value: 'WEB' },
    { label: 'Mobile App', value: 'MOBILE_APP' }
  ]
}

export const event_tag: InputField = {
  label: 'Event Tag',
  description: 'Custom event label.',
  type: 'string'
}

export const timestamp: InputField = {
  label: 'Event Timestamp',
  description:
    'The Epoch timestamp for when the conversion happened.  The timestamp cannot be more than 28 days in the past.',
  type: 'string',
  default: {
    '@path': '$.timestamp'
  }
}

export const email: InputField = {
  label: 'Email',
  description:
    'Email address of the user who triggered the conversion event. Segment will normalize and hash this value before sending to Snapchat.',
  type: 'string',
  default: {
    '@if': {
      exists: { '@path': '$.properties.email' },
      then: { '@path': '$.properties.email' },
      else: { '@path': '$.traits.email' }
    }
  }
}

export const mobile_ad_id: InputField = {
  label: 'Mobile Ad Identifier',
  description:
    'Mobile ad identifier (IDFA or AAID) of the user who triggered the conversion event. Segment will normalize and hash this value before sending to Snapchat.',
  type: 'string',
  default: {
    '@path': '$.context.device.advertisingId'
  }
}

export const uuid_c1: InputField = {
  label: 'uuid_c1 Cookie',
  description:
    'Unique user ID cookie. If you are using the Pixel SDK, you can access a cookie1 by looking at the _scid value.',
  type: 'string'
}

export const idfv: InputField = {
  label: 'Identifier for Vendor',
  description: 'IDFV of the user’s device. Segment will normalize and hash this value before sending to Snapchat.',
  type: 'string',
  default: {
    '@path': '$.context.device.id'
  }
}

export const phone_number: InputField = {
  label: 'Phone Number',
  description:
    'Phone number of the user who triggered the conversion event. Segment will normalize and hash this value before sending to Snapchat.',
  type: 'string',
  default: {
    '@if': {
      exists: { '@path': '$.properties.phone' },
      then: { '@path': '$.properties.phone' },
      else: { '@path': '$.traits.phone' }
    }
  }
}

export const user_agent: InputField = {
  label: 'User Agent',
  description: 'User agent from the user’s device.',
  type: 'string',
  default: {
    '@path': '$.context.userAgent'
  }
}

export const ip_address: InputField = {
  label: 'IP Address',
  description:
    'IP address of the device or browser. Segment will normalize and hash this value before sending to Snapchat.',
  type: 'string',
  default: {
    '@path': '$.context.ip'
  }
}

export const item_category: InputField = {
  label: 'Item Category',
  description: 'Category of the item.',
  type: 'string',
  default: {
    '@path': '$.properties.category'
  }
}

export const item_ids: InputField = {
  label: 'Item IDs',
  description: 'International Article Number (EAN) when applicable, or other product or category identifier.',
  type: 'string',
  default: {
    '@path': '$.properties.product_id'
  }
}

export const description: InputField = {
  label: 'Description',
  description: 'A string description for additional info.',
  type: 'string'
}

export const number_items: InputField = {
  label: 'Number of Items',
  description: 'Number of items.',
  type: 'string',
  default: {
    '@path': '$.properties.quantity'
  }
}

export const price: InputField = {
  label: 'Price',
  description: 'Value of the purchase.This should be a single number.',
  type: 'number',
  default: {
    '@if': {
      exists: { '@path': '$.properties.price' },
      then: { '@path': '$.properties.price' },
      else: { '@path': '$.properties.value' }
    }
  }
}

export const currency: InputField = {
  label: 'Currency',
  description: 'Currency for the value specified as ISO 4217 code.',
  type: 'string',
  default: {
    '@path': '$.properties.currency'
  }
}

export const transaction_id: InputField = {
  label: 'Transaction ID',
  description:
    'Transaction ID or order ID tied to the conversion event. Please refer to the [Snapchat Marketing API docs](https://marketingapi.snapchat.com/docs/conversion.html#deduplication) for information on how this field is used for deduplication against Snap Pixel SDK and App Adds Kit events.',
  type: 'string',
  default: {
    '@path': '$.properties.order_id'
  }
}

export const level: InputField = {
  label: 'Level',
  description: 'Represents a level in the context of a game.',
  type: 'string'
}

export const client_dedup_id: InputField = {
  label: 'Client Deduplication ID',
  description:
    'If you are reporting events via more than one method (Snap Pixel, App Ads Kit, Conversions API) you should use the same client_dedup_id across all methods. Please refer to the [Snapchat Marketing API docs](https://marketingapi.snapchat.com/docs/conversion.html#deduplication) for information on how this field is used for deduplication against Snap Pixel SDK and App Adds Kit events.',
  type: 'string'
}

export const search_string: InputField = {
  label: 'Search String',
  description: 'The text string that was searched for.',
  type: 'string',
  default: {
    '@path': '$.properties.query'
  }
}

export const page_url: InputField = {
  label: 'Page URL',
  description: 'The URL of the web page where the event took place.',
  type: 'string',
  default: {
    '@path': '$.context.page.url'
  }
}

export const sign_up_method: InputField = {
  label: 'Sign Up Method',
  description: 'A string indicating the sign up method.',
  type: 'string'
}

//Check to see what ids need to be passed depending on the event_conversion_type
export const conversionType = (settings: Settings, event_conversion_type: String): Settings => {
  if (event_conversion_type === 'MOBILE_APP') {
    if (!settings?.snap_app_id || !settings?.app_id) {
      throw new IntegrationError(
        'If event conversion type is "MOBILE_APP" then Snap App ID and App ID must be defined',
        'Misconfigured required field',
        400
      )
    }
    delete settings?.pixel_id
  } else {
<<<<<<< HEAD
    if (settings?.pixel_id === undefined || settings?.pixel_id === '') {
=======
    if (!settings?.pixel_id) {
>>>>>>> 29dab035
      throw new IntegrationError(
        `If event conversion type is "${event_conversion_type}" then Pixel ID must be defined`,
        'Misconfigured required field',
        400
      )
    }
    delete settings?.snap_app_id
    delete settings?.app_id
  }
  return settings
}

export const hash = (value: string | undefined): string | undefined => {
  if (value === undefined) return

  const hash = createHash('sha256')
  hash.update(value)
  return hash.digest('hex')
}

export const formatPayload = (payload: Payload): Object => {
  //Normalize fields based on Snapchat Data Hygiene https://marketingapi.snapchat.com/docs/conversion.html#auth-requirements
  if (payload.email) {
    //Removes all leading and trailing whitespace and converts all characters to lowercase.
    payload.email = payload.email.replace(/\s/g, '').toLowerCase()
  }

  if (payload.phone_number) {
    //Removes all non-numberic characters and leading zeros.
    payload.phone_number = payload.phone_number.replace(/\D|^0+/g, '')
  }

  if (payload.mobile_ad_id) {
    //Converts all characters to lowercase
    payload.mobile_ad_id = payload.mobile_ad_id.toLowerCase()
  }

  return {
    event_type: payload?.event_type,
    event_conversion_type: payload?.event_conversion_type,
    event_tag: payload?.event_tag,
    timestamp: Date.parse(payload?.timestamp),
    hashed_email: hash(payload?.email),
    mobile_ad_id: hash(payload?.mobile_ad_id),
    uuid_c1: payload?.uuid_c1,
    hashed_idfv: hash(payload?.idfv),
    hashed_phone_number: hash(payload?.phone_number),
    user_agent: payload?.user_agent,
    hashed_ip_address: hash(payload?.ip_address),
    item_category: payload?.item_category,
    item_ids: payload?.item_ids,
    description: payload?.description,
    number_items: payload?.number_items,
    price: payload?.price,
    currency: payload?.currency,
    transaction_id: payload?.transaction_id,
    level: payload?.level,
    client_dedup_id: payload?.client_dedup_id,
    search_string: payload?.search_string,
    page_url: payload?.page_url,
    sign_up_method: payload?.sign_up_method
  }
}<|MERGE_RESOLUTION|>--- conflicted
+++ resolved
@@ -288,11 +288,7 @@
     }
     delete settings?.pixel_id
   } else {
-<<<<<<< HEAD
     if (settings?.pixel_id === undefined || settings?.pixel_id === '') {
-=======
-    if (!settings?.pixel_id) {
->>>>>>> 29dab035
       throw new IntegrationError(
         `If event conversion type is "${event_conversion_type}" then Pixel ID must be defined`,
         'Misconfigured required field',
