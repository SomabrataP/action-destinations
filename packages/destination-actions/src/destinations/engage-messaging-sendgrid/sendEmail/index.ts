import { ActionDefinition, IntegrationError, RequestOptions } from '@segment/actions-core'
import type { Settings } from '../generated-types'
import type { Payload } from './generated-types'
import { Liquid as LiquidJs } from 'liquidjs'
import cheerio from 'cheerio'
import { htmlEscape } from 'escape-goat'
import { Logger, StatsClient } from '@segment/actions-core/src/destination-kit'
const Liquid = new LiquidJs()

type Region = 'us-west-2' | 'eu-west-1'

const insertEmailPreviewText = (html: string, previewText: string): string => {
  const $ = cheerio.load(html)

  // See https://www.litmus.com/blog/the-little-known-preview-text-hack-you-may-want-to-use-in-every-email/
  $('body').prepend(`
    <div style='display: none; max-height: 0px; overflow: hidden;'>
      ${htmlEscape(previewText)}
    </div>

    <div style='display: none; max-height: 0px; overflow: hidden;'>
      ${'&nbsp;&zwnj;'.repeat(13)}&nbsp;
    </div>
  `)

  return $.html()
}

// These profile calls will be removed when Profile sync can fetch external_id
const getProfileApiEndpoint = (environment: string, region?: Region): string => {
  const domainName = region === 'eu-west-1' ? 'profiles.euw1.segment' : 'profiles.segment'
  const topLevelName = environment === 'production' ? 'com' : 'build'
  return `https://${domainName}.${topLevelName}`
}

type RequestFn = (url: string, options?: RequestOptions) => Promise<Response>

const fetchProfileTraits = async (
  request: RequestFn,
  settings: Settings,
  profileId: string,
  statsClient: StatsClient | undefined,
  tags: string[],
  logger?: Logger | undefined
): Promise<Record<string, string>> => {
  try {
    const endpoint = getProfileApiEndpoint(settings.profileApiEnvironment, settings.region as Region)
    const response = await request(
      `${endpoint}/v1/spaces/${settings.spaceId}/collections/users/profiles/user_id:${profileId}/traits?limit=200`,
      {
        headers: {
          authorization: `Basic ${Buffer.from(settings.profileApiAccessToken + ':').toString('base64')}`,
          'content-type': 'application/json'
        }
      }
    )
    tags.push(`profile_status_code:${response.status}`)
    statsClient?.incr('actions-personas-messaging-sendgrid.profile_invoked', 1, tags)

    const body = await response.json()
    return body.traits
  } catch (error) {
    logger?.error(`TE Messaging: Email profile traits request failure - ${settings.spaceId} - [${error}]`)
    tags.push('reason:profile_error')
    statsClient?.incr('actions-personas-messaging-sendgrid.error', 1, tags)
    throw new IntegrationError('Unable to get profile traits for the email message', 'Email trait fetch failure', 500)
  }
}

const isRestrictedDomain = (email: string): boolean => {
  const restricted = ['gmailx.com', 'yahoox.com', 'aolx.com', 'hotmailx.com']
  const matches = /^.+@(.+)$/.exec(email.toLowerCase())

  if (!matches) {
    return false
  }

  const domain = matches[1]
  return restricted.includes(domain)
}

<<<<<<< HEAD
=======
interface UnlayerResponse {
  success: boolean
  data: {
    html: string
    chunks: {
      css: string
      js: string
      fonts: string[]
      body: string
    }
  }
}

const generateEmailHtml = async (
  request: RequestFn,
  settings: Settings,
  design: string,
  statsClient: StatsClient | undefined,
  tags: string[],
  logger?: Logger | undefined
): Promise<string> => {
  try {
    statsClient?.incr('actions-personas-messaging-sendgrid.unlayer_request', 1, tags)
    const response = await request('https://api.unlayer.com/v2/export/html', {
      method: 'POST',
      headers: {
        authorization: `Basic ${Buffer.from(`${settings.unlayerApiKey}:`).toString('base64')}`,
        'content-type': 'application/json'
      },
      body: JSON.stringify({
        displayMode: 'email',
        design: JSON.parse(design)
      })
    })

    const body = await response.json()
    return (body as UnlayerResponse).data.html
  } catch (error) {
    logger?.error(`TE Messaging: Email export request failure - ${settings.spaceId} - [${error}]`)
    tags.push('reason:generate_email_html')
    statsClient?.incr('actions-personas-messaging-sendgrid.error', 1, tags)
    throw new IntegrationError('Unable to export email as HTML', 'Export HTML failure', 400)
  }
}

>>>>>>> 51cd4122
interface Profile {
  user_id?: string
  anonymous_id?: string
  email?: string
  traits: Record<string, string>
}

const parseTemplating = async (
  content: string,
  profile: Profile,
  contentType: string,
  statsClient: StatsClient | undefined,
  tags: string[],
  settings: Settings,
  logger?: Logger | undefined
) => {
  try {
    const parsedContent = await Liquid.parseAndRender(content, { profile })
    return parsedContent
  } catch (error) {
    logger?.error(`TE Messaging: Email templating parse failure - ${settings.spaceId} - [${error}]`)
    tags.push('reason:parse_templating')
    statsClient?.incr('actions-personas-messaging-sendgrid.error', 1, tags)
    throw new IntegrationError(
      `Unable to parse templating in email ${contentType}`,
      `${contentType} templating parse failure`,
      400
    )
  }
}

const EXTERNAL_ID_KEY = 'email'

const action: ActionDefinition<Settings, Payload> = {
  title: 'Send Email',
  description: 'Sends Email to a user powered by SendGrid',
  defaultSubscription: 'type = "track" and event = "Audience Entered"',
  fields: {
    send: {
      label: 'Send Message',
      description: 'Whether or not the message should actually get sent.',
      type: 'boolean',
      required: false,
      default: false
    },
    traitEnrichment: {
      label: 'Trait Enrich',
      description: 'Whether or not trait enrich from event (i.e without profile api call)',
      type: 'boolean',
      required: false,
      default: true
    },
    userId: {
      label: 'User ID',
      description: 'User ID in Segment',
      type: 'string',
      required: false,
      default: { '@path': '$.userId' }
    },
    toEmail: {
      label: 'Test Email',
      description: 'Email to send to when testing',
      type: 'string'
    },
    fromDomain: {
      label: 'From Domain',
      description: 'Verified domain in Sendgrid',
      type: 'string',
      allowNull: true
    },
    fromEmail: {
      label: 'From Email',
      description: 'From Email',
      type: 'string',
      required: true
    },
    fromName: {
      label: 'From Name',
      description: 'From Name displayed to end user email',
      type: 'string',
      required: true
    },
    replyToEqualsFrom: {
      label: 'Reply To Equals From',
      description: 'Whether "reply to" settings are the same as "from"',
      type: 'boolean'
    },
    replyToEmail: {
      label: 'Reply To Email',
      description: 'The Email used by user to Reply To',
      type: 'string',
      required: true
    },
    replyToName: {
      label: 'Reply To Name',
      description: 'The Name used by user to Reply To',
      type: 'string',
      required: true
    },
    bcc: {
      label: 'BCC',
      description: 'BCC list of emails',
      type: 'string',
      required: true
    },
    previewText: {
      label: 'Preview Text',
      description: 'Preview Text',
      type: 'string'
    },
    subject: {
      label: 'Subject',
      description: 'Subject for the email to be sent',
      type: 'string',
      required: true
    },
    body: {
      label: 'Body',
      description: 'The message body',
      type: 'text'
    },
    bodyUrl: {
      label: 'Body URL',
      description: 'URL to the message body',
      type: 'text'
    },
    bodyType: {
      label: 'Body Type',
      description: 'The type of body which is used generally html | design',
      type: 'string',
      required: true
    },
    bodyHtml: {
      label: 'Body Html',
      description: 'The HTML content of the body',
      type: 'string'
    },
    groupId: {
      label: 'Group ID',
      description: 'Subscription group ID',
      type: 'string'
    },
    externalIds: {
      label: 'External IDs',
      description: 'An array of user profile identity information.',
      type: 'object',
      multiple: true,
      properties: {
        id: {
          label: 'ID',
          description: 'A unique identifier for the collection.',
          type: 'string'
        },
        type: {
          label: 'type',
          description: 'The external ID contact type.',
          type: 'string'
        },
        subscriptionStatus: {
          label: 'ID',
          description: 'The subscription status for the identity.',
          type: 'string'
        },
        groups: {
          label: 'Subscription Groups',
          description: 'Subscription groups and their statuses for this id.',
          type: 'object',
          multiple: true,
          properties: {
            id: {
              label: 'Subscription group id',
              type: 'string'
            },
            isSubscribed: {
              label: 'status',
              description: 'Group subscription status true is subscribed, false is unsubscribed or did-not-subscribe',
              // for some reason this still gets deserialized as a string.
              type: 'boolean'
            }
          }
        }
      },
      default: {
        '@arrayPath': [
          '$.external_ids',
          {
            id: {
              '@path': '$.id'
            },
            type: {
              '@path': '$.type'
            },
            subscriptionStatus: {
              '@path': '$.isSubscribed'
            },
            groups: {
              '@path': '$.groups'
            }
          }
        ]
      }
    },
    customArgs: {
      label: 'Custom Args',
      description: 'Additional custom args that we be passed back opaquely on webhook events',
      type: 'object',
      required: false
    },
    traits: {
      label: 'Traits',
      description: "A user profile's traits",
      type: 'object',
      required: false,
      default: { '@path': '$.properties' }
    },
    eventOccurredTS: {
      label: 'Event Timestamp',
      description: 'Time of when the actual event happened.',
      type: 'string',
      required: false,
      default: {
        '@path': '$.timestamp'
      }
    }
  },
  perform: async (request, { settings, payload, statsContext, logger }) => {
    const statsClient = statsContext?.statsClient
    const tags = statsContext?.tags ?? []
    if (!settings.region) {
      settings.region = 'us-west-2'
    }
    tags.push(`space_id:${settings.spaceId}`, `projectid:${settings.sourceId}`, `region:${settings.region}`)
    if (!payload.send) {
      logger?.info(`TE Messaging: Email send disabled - ${settings.spaceId}`)
      statsClient?.incr('actions-personas-messaging-sendgrid.send-disabled', 1, tags)
      return
    }
    const emailProfile = payload?.externalIds?.find((meta) => meta.type === 'email')
    if (
      !emailProfile?.subscriptionStatus ||
      ['unsubscribed', 'did not subscribed', 'false'].includes(emailProfile.subscriptionStatus)
    ) {
      logger?.info(
        `TE Messaging: Email recipient not subscribed or external ids were omitted from request - ${settings.spaceId}`
      )
      statsClient?.incr('actions-personas-messaging-sendgrid.notsubscribed', 1, tags)
      return
    } else if (['subscribed', 'true'].includes(emailProfile?.subscriptionStatus)) {
      statsClient?.incr('actions-personas-messaging-sendgrid.subscribed', 1, tags)
      if (payload.groupId && payload.groupId.length !== 0) {
        const group = (payload.externalIds ?? [])
          .flatMap((externalId) => externalId.groups)
          .find((group) => group?.id === payload.groupId)
        if (!group) {
          statsClient?.incr('actions-personas-messaging-sendgrid.group_notfound', 1, tags)
          return
        } else if (!group.isSubscribed) {
          statsClient?.incr('actions-personas-messaging-sendgrid.group_notsubscribed', 1, tags)
          return
        }
        statsClient?.incr('actions-personas-messaging-sendgrid.group_subscribed', 1, tags)
      }

      let traits
      if (payload.traitEnrichment) {
        traits = payload?.traits ? payload?.traits : JSON.parse('{}')
      } else {
        if (!payload.userId) {
          logger?.error(
            `TE Messaging: Unable to process email, no userId provided and trait enrichment disabled - ${settings.spaceId}`
          )
          tags.push('reason:missing_user_id')
          statsClient?.incr('actions-personas-messaging-sendgrid.error', 1, tags)
          throw new IntegrationError(
            'Unable to process email, no userId provided and trait enrichment disabled',
            'Invalid parameters',
            400
          )
        }
        traits = await fetchProfileTraits(request, settings, payload.userId, statsClient, tags, logger)
      }

      const profile: Profile = {
        email: emailProfile.id,
        traits
      }

      const toEmail = payload.toEmail || profile.email

      if (!toEmail) {
        return
      }

      if (isRestrictedDomain(toEmail)) {
        logger?.error(
          `TE Messaging: Emails with gmailx.com, yahoox.com, aolx.com, and hotmailx.com domains are blocked - ${settings.spaceId}`
        )
        tags.push('reason:restricted_domain')
        statsClient?.incr('actions-personas-messaging-sendgrid.error', 1, tags)
        throw new IntegrationError(
          'Emails with gmailx.com, yahoox.com, aolx.com, and hotmailx.com domains are blocked.',
          'Invalid input',
          400
        )
      }

      let name

      if (traits.first_name && traits.last_name) {
        name = `${traits.first_name} ${traits.last_name}`
      } else if (traits.firstName && traits.lastName) {
        name = `${traits.firstName} ${traits.lastName}`
      } else if (traits.name) {
        name = traits.name
      } else {
        name = traits.first_name || traits.last_name || traits.firstName || traits.lastName || 'User'
      }

      const bcc = JSON.parse(payload.bcc ?? '[]')
      const parsedSubject = await parseTemplating(
        payload.subject,
        profile,
        'Subject',
        statsClient,
        tags,
        settings,
        logger
      )
      let parsedBodyHtml

<<<<<<< HEAD
      if (payload.bodyUrl) {
        if (payload.bodyType === 'design') {
          tags.push('reason:design_body_type_with_bodyUrl')
          statsClient?.incr('actions-personas-messaging-sendgrid.bodyUrl_failure', 1, tags)
          throw new IntegrationError(
            `Unable to request bodyurl for design template, no longer supported`,
            'Deprecated bodyUrl format',
            400
          )
        }
        const response = await request(payload.bodyUrl)
        const body = await response.text()
=======
      if (payload.bodyUrl && settings.unlayerApiKey) {
        const { content: body } = await request(payload.bodyUrl, { method: 'GET', skipResponseCloning: true })
>>>>>>> 51cd4122

        parsedBodyHtml = await parseTemplating(body, profile, 'Body', statsClient, tags, settings, logger)
      } else {
        parsedBodyHtml = await parseTemplating(
          payload.bodyHtml ?? '',
          profile,
          'Body HTML',
          statsClient,
          tags,
          settings,
          logger
        )
      }

      // only include preview text in design editor templates
      if (payload.bodyType === 'design' && payload.previewText) {
        const parsedPreviewText = await parseTemplating(
          payload.previewText,
          profile,
          'Preview text',
          statsClient,
          tags,
          settings,
          logger
        )
        parsedBodyHtml = insertEmailPreviewText(parsedBodyHtml, parsedPreviewText)
      }

      try {
        statsClient?.incr('actions-personas-messaging-sendgrid.request', 1, tags)
        const req: RequestOptions = {
          method: 'post',
          headers: {
            authorization: `Bearer ${settings.sendGridApiKey}`
          },
          json: {
            personalizations: [
              {
                to: [
                  {
                    email: toEmail,
                    name: name
                  }
                ],
                bcc: bcc.length > 0 ? bcc : undefined,
                custom_args: {
                  ...payload.customArgs,
                  source_id: settings.sourceId,
                  space_id: settings.spaceId,
                  user_id: payload.userId ?? undefined,
                  // This is to help disambiguate in the case it's email or email_address.
                  __segment_internal_external_id_key__: EXTERNAL_ID_KEY,
                  __segment_internal_external_id_value__: profile[EXTERNAL_ID_KEY]
                }
              }
            ],
            from: {
              email: payload.fromEmail,
              name: payload.fromName
            },
            reply_to: {
              email: payload.replyToEmail,
              name: payload.replyToName
            },
            subject: parsedSubject,
            content: [
              {
                type: 'text/html',
                value: parsedBodyHtml
              }
            ],
            tracking_settings: {
              subscription_tracking: {
                enable: true,
                substitution_tag: '[unsubscribe]'
              }
            }
          }
        }
        statsClient?.set('actions-personas-messaging-sendgrid.request_body_size', JSON.stringify(req).length, tags)
        const response = await request('https://api.sendgrid.com/v3/mail/send', req)
        tags.push(`sendgrid_status_code:${response.status}`)
        statsClient?.incr('actions-personas-messaging-sendgrid.response', 1, tags)
        if (payload?.eventOccurredTS != undefined) {
          statsClient?.histogram(
            'actions-personas-messaging-sendgrid.eventDeliveryTS',
            Date.now() - new Date(payload?.eventOccurredTS).getTime(),
            tags
          )
        }
        return response
      } catch (error: unknown) {
        logger?.error(`TE Messaging: Email message request failure - ${settings.spaceId} - [${error}]`)
        statsClient?.incr('actions-personas-messaging-sendgrid.request-failure', 1, tags)
        throw new IntegrationError('Unable to send email message', 'SendGrid API request failure', 500)
      }
    } else {
      logger?.error(
        `TE Messaging: Email subscription status invalid "${emailProfile.subscriptionStatus}" - ${settings.spaceId}`
      )
      statsClient?.incr('actions-personas-messaging-sendgrid.sendgrid-error', 1, tags)
      throw new IntegrationError(
        `Failed to process the subscription state: "${emailProfile.subscriptionStatus}"`,
        'Invalid subscriptionStatus value',
        400
      )
    }
  }
}

export default action<|MERGE_RESOLUTION|>--- conflicted
+++ resolved
@@ -79,54 +79,6 @@
   return restricted.includes(domain)
 }
 
-<<<<<<< HEAD
-=======
-interface UnlayerResponse {
-  success: boolean
-  data: {
-    html: string
-    chunks: {
-      css: string
-      js: string
-      fonts: string[]
-      body: string
-    }
-  }
-}
-
-const generateEmailHtml = async (
-  request: RequestFn,
-  settings: Settings,
-  design: string,
-  statsClient: StatsClient | undefined,
-  tags: string[],
-  logger?: Logger | undefined
-): Promise<string> => {
-  try {
-    statsClient?.incr('actions-personas-messaging-sendgrid.unlayer_request', 1, tags)
-    const response = await request('https://api.unlayer.com/v2/export/html', {
-      method: 'POST',
-      headers: {
-        authorization: `Basic ${Buffer.from(`${settings.unlayerApiKey}:`).toString('base64')}`,
-        'content-type': 'application/json'
-      },
-      body: JSON.stringify({
-        displayMode: 'email',
-        design: JSON.parse(design)
-      })
-    })
-
-    const body = await response.json()
-    return (body as UnlayerResponse).data.html
-  } catch (error) {
-    logger?.error(`TE Messaging: Email export request failure - ${settings.spaceId} - [${error}]`)
-    tags.push('reason:generate_email_html')
-    statsClient?.incr('actions-personas-messaging-sendgrid.error', 1, tags)
-    throw new IntegrationError('Unable to export email as HTML', 'Export HTML failure', 400)
-  }
-}
-
->>>>>>> 51cd4122
 interface Profile {
   user_id?: string
   anonymous_id?: string
@@ -457,7 +409,6 @@
       )
       let parsedBodyHtml
 
-<<<<<<< HEAD
       if (payload.bodyUrl) {
         if (payload.bodyType === 'design') {
           tags.push('reason:design_body_type_with_bodyUrl')
@@ -468,12 +419,7 @@
             400
           )
         }
-        const response = await request(payload.bodyUrl)
-        const body = await response.text()
-=======
-      if (payload.bodyUrl && settings.unlayerApiKey) {
         const { content: body } = await request(payload.bodyUrl, { method: 'GET', skipResponseCloning: true })
->>>>>>> 51cd4122
 
         parsedBodyHtml = await parseTemplating(body, profile, 'Body', statsClient, tags, settings, logger)
       } else {
