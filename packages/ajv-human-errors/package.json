--- conflicted
+++ resolved
@@ -1,10 +1,6 @@
 {
   "name": "@segment/ajv-human-errors",
-<<<<<<< HEAD
-  "version": "2.1.1-alpha.10",
-=======
   "version": "2.1.2",
->>>>>>> 20cf1085
   "description": "Human-readable error messages for Ajv (Another JSON Schema Validator).",
   "repository": {
     "type": "git",
