import { StatsContext } from './index'
import type { RequestOptions } from '../request-client'
import type { JSONObject } from '../json-object'
import { AuthTokens } from './parse-settings'
import type { RequestClient } from '../create-request-client'
import type { ID } from '../segment-event'
import { Features } from '../mapping-kit'

export type Optional<T, K extends keyof T> = Pick<Partial<T>, K> & Omit<T, K>
export type MaybePromise<T> = T | Promise<T>

export interface Result {
  output?: JSONObject | string | null | undefined
  error?: JSONObject | null
}

export interface ExecuteInput<Settings, Payload> {
  /** The subscription mapping definition */
  readonly mapping?: JSONObject
  /** The global destination settings */
  readonly settings: Settings
  /** The transformed input data, based on `mapping` + `event` (or `events` if batched) */
  payload: Payload
  /** The page used in dynamic field requests */
  page?: string
  /** The data needed in OAuth requests */
  readonly auth?: AuthTokens
  /**
   * The features available in the request based on either customer workspaceID or sourceID;
   * Both `features` and `stats` are for internal Twilio/Segment use only.
   */
<<<<<<< HEAD
  readonly features?: { [key: string]: boolean }
=======
  readonly features?: Features
>>>>>>> c682e07a
  readonly statsContext?: StatsContext
}

export interface DynamicFieldResponse {
  body: {
    data: DynamicFieldItem[]
    pagination: {
      nextPage?: string
    }
  }
}

export interface DynamicFieldItem {
  label: string
  value: string
}

/** The shape of authentication and top-level settings */
export interface GlobalSetting {
  /** A short, human-friendly label for the field */
  label: string
  /** A human-friendly description of the field */
  description: string
  /** A subset of the available DestinationMetadataOption types */
  type: 'boolean' | 'string' | 'password' | 'number'
  /** Whether or not the field accepts more than one of its `type` */
  multiple?: boolean
  /**
   * A predefined set of options for the setting.
   * Only relevant for `type: 'string'` or `type: 'number'`.
   */
  choices?: Array<{
    /** The value of the option */
    value: string | number
    /** A human-friendly label for the option */
    label: string
  }>
  required?: boolean
  default?: string | number | boolean
  properties?: InputField['properties']
  format?: InputField['format']
}

/** The supported field type names */
export type FieldTypeName =
  | 'string'
  | 'text'
  | 'number'
  | 'integer'
  | 'datetime'
  | 'boolean'
  | 'password'
  | 'object'
  | 'hidden'

/** The shape of an input field definition */
export interface InputField {
  /** A short, human-friendly label for the field */
  label: string
  /** A human-friendly description of the field */
  description: string
  /** The data type for the field */
  type: FieldTypeName
  /** Whether null is allowed or not */
  allowNull?: boolean
  /** Whether or not the field accepts multiple values (an array of `type`) */
  multiple?: boolean
  /** Whether or not the field accepts properties not defined by the builder */
  additionalProperties?: boolean
  /** An optional default value for the field */
  default?: FieldValue
  /** A placeholder display value that suggests what to input */
  placeholder?: string
  /** Whether or not the field supports dynamically fetching options */
  dynamic?: boolean
  /**
   * A predefined set of options for the setting.
   * Only relevant for `type: 'string'` or `type: 'number'`.
   */
  choices?:
    | Array<string>
    | Array<{
        /** The value of the option */
        value: string | number
        /** A human-friendly label for the option */
        label: string
      }>
  /** Whether or not the field is required */
  required?: boolean
  /**
   * Optional definition for the properties of `type: 'object'` fields
   * (also arrays of objects when using `multiple: true`)
   * Note: this part of the schema is not persisted outside the code
   * but is used for validation and typedefs
   */
  properties?: Record<string, Optional<InputField, 'description'>>
  /**
   * Format option to specify more nuanced 'string' types
   * @see {@link https://github.com/ajv-validator/ajv/tree/v6#formats}
   */
  format?:
    | 'date' // full-date according to RFC3339.
    | 'time' // time with optional time-zone.
    | 'date-time' // date-time from the same source (time-zone is mandatory). date, time and date-time validate ranges in full mode and only regexp in fast mode (see options).
    | 'uri' // full URI.
    | 'uri-reference' // URI reference, including full and relative URIs.
    | 'uri-template' // URI template according to RFC6570
    | 'email' // email address.
    | 'hostname' // host name according to RFC1034.
    | 'ipv4' // IP address v4.
    | 'ipv6' // IP address v6.
    | 'regex' // tests whether a string is a valid regular expression by passing it to RegExp constructor.
    | 'uuid' // Universally Unique IDentifier according to RFC4122.
    | 'password' // hint to the UI to hide/obfuscate input strings
    | 'text' // longer strings

  /**
   * Determines the UI representation of the object field. Only applies to object types.
   * Key Value Editor: Users can specify individual object keys and their mappings, ideal for custom objects.
   * Object Reference: Users can specify only another object in the segment event to use as the value for this key in the payload
   */
  defaultObjectUI?:
    | 'keyvalue' // Users will see the key value object editor by default and can change to the object editor.
    | 'object' // Users will see the object editor by default and can change to the key value editor.
    | 'keyvalue:only' // Users will only use the key value editor.
    | 'object:only' // Users will only use the object editor.
}

export type FieldValue = string | number | boolean | object | Directive

export interface IfDirective {
  '@if': {
    exists?: FieldValue
    then: FieldValue
    else?: FieldValue
  }
}

export interface TemplateDirective {
  '@template': string
}

export interface PathDirective {
  '@path': string
}

export type Directive = IfDirective | TemplateDirective | PathDirective

/**
 * A function to configure a request client instance with options
 * that will be applied to every request made by that instance
 */
export type RequestExtension<Settings, Payload = undefined> = (data: ExecuteInput<Settings, Payload>) => RequestOptions

/**
 * Common fields derived from the Segment event schema for use in deletion calls to endpoints
 */
export interface DeletionPayload {
  userId: ID
  anonymousId: ID
}

/**
 * A function to perform a deletion request for GDPR or PII related data
 *
 */
// eslint-disable-next-line @typescript-eslint/no-explicit-any
export type Deletion<Settings, Return = any> = (
  request: RequestClient,
  data: ExecuteInput<Settings, DeletionPayload>
) => MaybePromise<Return><|MERGE_RESOLUTION|>--- conflicted
+++ resolved
@@ -29,11 +29,7 @@
    * The features available in the request based on either customer workspaceID or sourceID;
    * Both `features` and `stats` are for internal Twilio/Segment use only.
    */
-<<<<<<< HEAD
-  readonly features?: { [key: string]: boolean }
-=======
   readonly features?: Features
->>>>>>> c682e07a
   readonly statsContext?: StatsContext
 }
 
