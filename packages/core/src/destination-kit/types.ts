import { StatsContext } from './index'
import type { RequestOptions } from '../request-client'
import type { JSONObject } from '../json-object'
import { AuthTokens } from './parse-settings'
import type { RequestClient } from '../create-request-client'
import type { ID } from '../segment-event'
import { Features } from 'src/mapping-kit'

export type Optional<T, K extends keyof T> = Pick<Partial<T>, K> & Omit<T, K>
export type MaybePromise<T> = T | Promise<T>

export interface Result {
  output?: JSONObject | string | null | undefined
  error?: JSONObject | null
}

export interface ExecuteInput<Settings, Payload> {
  /** The subscription mapping definition */
  readonly mapping?: JSONObject
  /** The global destination settings */
  readonly settings: Settings
  /** The transformed input data, based on `mapping` + `event` (or `events` if batched) */
  payload: Payload
  /** The page used in dynamic field requests */
  page?: string
  /** The data needed in OAuth requests */
  readonly auth?: AuthTokens
  /**
   * The features available in the request based on either customer workspaceID or sourceID;
   * Both `features` and `stats` are for internal Twilio/Segment use only.
   */
<<<<<<< HEAD
  readonly features?: Features
=======
  readonly features?: { [key: string]: boolean }
  readonly statsContext?: StatsContext
>>>>>>> 9265de51
}

export interface DynamicFieldResponse {
  body: {
    data: DynamicFieldItem[]
    pagination: {
      nextPage?: string
    }
  }
}

export interface DynamicFieldItem {
  label: string
  value: string
}

/** The shape of authentication and top-level settings */
export interface GlobalSetting {
  /** A short, human-friendly label for the field */
  label: string
  /** A human-friendly description of the field */
  description: string
  /** A subset of the available DestinationMetadataOption types */
  type: 'boolean' | 'string' | 'password' | 'number'
  /** Whether or not the field accepts more than one of its `type` */
  multiple?: boolean
  /**
   * A predefined set of options for the setting.
   * Only relevant for `type: 'string'` or `type: 'number'`.
   */
  choices?: Array<{
    /** The value of the option */
    value: string | number
    /** A human-friendly label for the option */
    label: string
  }>
  required?: boolean
  default?: string | number | boolean
  properties?: InputField['properties']
  format?: InputField['format']
}

/** The supported field type names */
export type FieldTypeName =
  | 'string'
  | 'text'
  | 'number'
  | 'integer'
  | 'datetime'
  | 'boolean'
  | 'password'
  | 'object'
  | 'hidden'

/** The shape of an input field definition */
export interface InputField {
  /** A short, human-friendly label for the field */
  label: string
  /** A human-friendly description of the field */
  description: string
  /** The data type for the field */
  type: FieldTypeName
  /** Whether null is allowed or not */
  allowNull?: boolean
  /** Whether or not the field accepts multiple values (an array of `type`) */
  multiple?: boolean
  /** Whether or not the field accepts properties not defined by the builder */
  additionalProperties?: boolean
  /** An optional default value for the field */
  default?: FieldValue
  /** A placeholder display value that suggests what to input */
  placeholder?: string
  /** Whether or not the field supports dynamically fetching options */
  dynamic?: boolean
  /**
   * A predefined set of options for the setting.
   * Only relevant for `type: 'string'` or `type: 'number'`.
   */
  choices?:
    | Array<string>
    | Array<{
        /** The value of the option */
        value: string | number
        /** A human-friendly label for the option */
        label: string
      }>
  /** Whether or not the field is required */
  required?: boolean
  /**
   * Optional definition for the properties of `type: 'object'` fields
   * (also arrays of objects when using `multiple: true`)
   * Note: this part of the schema is not persisted outside the code
   * but is used for validation and typedefs
   */
  properties?: Record<string, Optional<InputField, 'description'>>
  /**
   * Format option to specify more nuanced 'string' types
   * @see {@link https://github.com/ajv-validator/ajv/tree/v6#formats}
   */
  format?:
    | 'date' // full-date according to RFC3339.
    | 'time' // time with optional time-zone.
    | 'date-time' // date-time from the same source (time-zone is mandatory). date, time and date-time validate ranges in full mode and only regexp in fast mode (see options).
    | 'uri' // full URI.
    | 'uri-reference' // URI reference, including full and relative URIs.
    | 'uri-template' // URI template according to RFC6570
    | 'email' // email address.
    | 'hostname' // host name according to RFC1034.
    | 'ipv4' // IP address v4.
    | 'ipv6' // IP address v6.
    | 'regex' // tests whether a string is a valid regular expression by passing it to RegExp constructor.
    | 'uuid' // Universally Unique IDentifier according to RFC4122.
    | 'password' // hint to the UI to hide/obfuscate input strings
    | 'text' // longer strings

  /**
   * Determines the UI representation of the object field. Only applies to object types.
   * Key Value Editor: Users can specify individual object keys and their mappings, ideal for custom objects.
   * Object Reference: Users can specify only another object in the segment event to use as the value for this key in the payload
   */
  defaultObjectUI?:
    | 'keyvalue' // Users will see the key value object editor by default and can change to the object editor.
    | 'object' // Users will see the object editor by default and can change to the key value editor.
    | 'keyvalue:only' // Users will only use the key value editor.
    | 'object:only' // Users will only use the object editor.
}

export type FieldValue = string | number | boolean | object | Directive

export interface IfDirective {
  '@if': {
    exists?: FieldValue
    then: FieldValue
    else?: FieldValue
  }
}

export interface TemplateDirective {
  '@template': string
}

export interface PathDirective {
  '@path': string
}

export type Directive = IfDirective | TemplateDirective | PathDirective

/**
 * A function to configure a request client instance with options
 * that will be applied to every request made by that instance
 */
export type RequestExtension<Settings, Payload = undefined> = (data: ExecuteInput<Settings, Payload>) => RequestOptions

/**
 * Common fields derived from the Segment event schema for use in deletion calls to endpoints
 */
export interface DeletionPayload {
  userId: ID
  anonymousId: ID
}

/**
 * A function to perform a deletion request for GDPR or PII related data
 *
 */
// eslint-disable-next-line @typescript-eslint/no-explicit-any
export type Deletion<Settings, Return = any> = (
  request: RequestClient,
  data: ExecuteInput<Settings, DeletionPayload>
) => MaybePromise<Return><|MERGE_RESOLUTION|>--- conflicted
+++ resolved
@@ -29,12 +29,8 @@
    * The features available in the request based on either customer workspaceID or sourceID;
    * Both `features` and `stats` are for internal Twilio/Segment use only.
    */
-<<<<<<< HEAD
   readonly features?: Features
-=======
-  readonly features?: { [key: string]: boolean }
   readonly statsContext?: StatsContext
->>>>>>> 9265de51
 }
 
 export interface DynamicFieldResponse {
