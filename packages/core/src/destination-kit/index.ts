import { validate, parseFql, ErrorCondition } from '@segment/destination-subscriptions'
import type { JSONSchema4 } from 'json-schema'
import { Action, ActionDefinition, BaseActionDefinition, RequestFn } from './action'
import { time, duration } from '../time'
import { JSONLikeObject, JSONObject, JSONValue } from '../json-object'
import { SegmentEvent } from '../segment-event'
import { fieldsToJsonSchema, MinimalInputField } from './fields-to-jsonschema'
import createRequestClient, { RequestClient, ResponseError } from '../create-request-client'
import { validateSchema } from '../schema-validation'
import type { ModifiedResponse } from '../types'
import type { GlobalSetting, RequestExtension, ExecuteInput, Result, Deletion, DeletionPayload } from './types'
import type { AllRequestOptions } from '../request-client'
import { IntegrationError, InvalidAuthenticationError } from '../errors'
import { AuthTokens, getAuthData, getOAuth2Data, updateOAuthSettings } from './parse-settings'
import { InputData, Features } from '../mapping-kit'
import { retry } from '../retry'
import { HTTPError } from '..'

export type { BaseActionDefinition, ActionDefinition, ExecuteInput, RequestFn }
export type { MinimalInputField }
export { fieldsToJsonSchema }

const OAUTH2_SCHEME = 'oauth2'

export interface SubscriptionStats {
  duration: number
  destination: string
  action: string
  subscribe: string
  input: JSONLikeObject
  output: Result[] | null
}

interface PartnerActions<Settings, Payload extends JSONLikeObject> {
  [key: string]: Action<Settings, Payload>
}

export interface BaseDefinition {
  /** The name of the destination */
  name: string

  /**
   * The mode of the destination
   * 'cloud' mode is made up of actions that run server-side, but can also have device-mode enrichment actions
   * 'device' mode is made up of actions that run in the browser
   */
  mode: 'cloud' | 'device'

  /** A human-friendly description of the destination  */
  description?: string

  /**
   * The url-friendly unique slug for the destination
   * When provided, the `register` command will use this slug
   * instead of generating one from the `name`
   */
  slug?: string

  /** Actions */
  actions: Record<string, BaseActionDefinition>

  /** Subscription presets automatically applied in quick setup */
  presets?: Subscription[]
}

export interface DestinationDefinition<Settings = unknown> extends BaseDefinition {
  mode: 'cloud'

  /** Actions */
  actions: Record<string, ActionDefinition<Settings>>

  /**
   * An optional function to extend requests sent from the destination
   * (including all actions). Payloads may be any type -- destination authors
   * will need to take that into account when extending requests with the contents
   * of the payload.
   */
  // eslint-disable-next-line @typescript-eslint/no-explicit-any
  extendRequest?: RequestExtension<Settings, any>

  /** Optional authentication configuration */
  authentication?: AuthenticationScheme<Settings>

  onDelete?: Deletion<Settings>
}

export interface Subscription {
  name?: string
  partnerAction: string
  subscribe: string
  mapping?: JSONObject
}

export interface OAuth2ClientCredentials extends AuthTokens {
  /** Publicly exposed string that is used by the partner API to identify the application, also used to build authorization URLs that are presented to users */
  clientId: string
  /** Used to authenticate the identity of the application to the partner API when the application requests to access a user’s account, must be kept private between the application and the API. */
  clientSecret: string
}

export interface RefreshAccessTokenResult {
  /** OAuth2 access token that was recently acquired */
  accessToken: string
  /** Provide in case the partner API also updates the refresh token when requesting a fresh access token */
  refreshToken?: string
}

interface AuthSettings<Settings> {
  settings: Settings
  auth: AuthTokens
}

interface RefreshAuthSettings<Settings> {
  settings: Settings
  auth: OAuth2ClientCredentials
}

interface Authentication<Settings> {
  /** The authentication scheme */
  scheme: 'basic' | 'custom' | 'oauth2'
  /** The fields related to authentication */
  fields: Record<string, GlobalSetting>
  /** A function that validates the user's authentication inputs. It is highly encouraged to define this whenever possible. */
  testAuthentication?: (request: RequestClient, input: AuthSettings<Settings>) => Promise<unknown> | unknown
}

/**
 * Custom authentication scheme
 * Typically used for "API Key" authentication.
 */
export interface CustomAuthentication<Settings> extends Authentication<Settings> {
  scheme: 'custom'
}

/**
 * Basic authentication scheme
 * @see {@link https://datatracker.ietf.org/doc/html/rfc7617}
 */
export interface BasicAuthentication<Settings> extends Authentication<Settings> {
  scheme: 'basic'
}

/**
 * OAuth2 authentication scheme
 */
export interface OAuth2Authentication<Settings> extends Authentication<Settings> {
  scheme: 'oauth2'
  /** A function that is used to refresh the access token
   * @todo look into merging input and oauthConfig so we can keep all the request functions with the same method signature (2 arguments)
   */
  refreshAccessToken?: (
    request: RequestClient,
    input: RefreshAuthSettings<Settings>
  ) => Promise<RefreshAccessTokenResult>
}

// eslint-disable-next-line @typescript-eslint/no-explicit-any
export type AuthenticationScheme<Settings = any> =
  | BasicAuthentication<Settings>
  | CustomAuthentication<Settings>
  | OAuth2Authentication<Settings>

interface EventInput<Settings> {
  readonly event: SegmentEvent
  readonly mapping: JSONObject
  readonly settings: Settings
  /** Authentication-related data based on the destination's authentication.fields definition and authentication scheme */
  readonly auth?: AuthTokens
  /** `features` and `stats` are for internal Segment/Twilio use only. */
<<<<<<< HEAD
  readonly features?: { [key: string]: boolean }
=======
  readonly features?: Features
>>>>>>> c682e07a
  readonly statsContext?: StatsContext
}

interface BatchEventInput<Settings> {
  readonly events: SegmentEvent[]
  readonly mapping: JSONObject
  readonly settings: Settings
  /** Authentication-related data based on the destination's authentication.fields definition and authentication scheme */
  readonly auth?: AuthTokens
  /** `features` and `stats` are for internal Segment/Twilio use only. */
<<<<<<< HEAD
  readonly features?: { [key: string]: boolean }
=======
  readonly features?: Features
>>>>>>> c682e07a
  readonly statsContext?: StatsContext
}

export interface DecoratedResponse extends ModifiedResponse {
  request: Request
  options: AllRequestOptions
}

interface OnEventOptions {
  onTokenRefresh?: (tokens: RefreshAccessTokenResult) => void
  onComplete?: (stats: SubscriptionStats) => void
<<<<<<< HEAD
  features?: { [key: string]: boolean }
=======
  features?: Features
>>>>>>> c682e07a
  statsContext?: StatsContext
}

export interface StatsClient {
  observe: (metric: any) => any
  _name(name: string): string
  _tags(tags?: string[]): string[]
  incr(name: string, value?: number, tags?: string[]): void
  set(name: string, value: number, tags?: string[]): void
  histogram(name: string, value?: number, tags?: string[]): void
}

/** DataDog stats client and tags passed from the `CreateActionDestination`
 * in the monoservice as `options`.
 * See: https://github.com/segmentio/integrations/blob/cbd8f80024eceb2f1229f2bd0c9eb5b204f66c58/createActionDestination/index.js#L205-L208
 */
export interface StatsContext {
  statsClient: StatsClient
  tags: string[]
}

export class Destination<Settings = JSONObject> {
  readonly definition: DestinationDefinition<Settings>
  readonly name: string
  readonly authentication?: AuthenticationScheme<Settings>
  // Payloads may be any type so we use `any` explicitly here.
  // eslint-disable-next-line @typescript-eslint/no-explicit-any
  readonly extendRequest?: RequestExtension<Settings, any>
  // eslint-disable-next-line @typescript-eslint/no-explicit-any
  readonly actions: PartnerActions<Settings, any>
  readonly responses: DecoratedResponse[]
  readonly settingsSchema?: JSONSchema4
  onDelete?: (event: SegmentEvent, settings: JSONObject, options?: OnEventOptions) => Promise<Result>

  constructor(destination: DestinationDefinition<Settings>) {
    this.definition = destination
    this.name = destination.name
    this.extendRequest = destination.extendRequest
    this.actions = {}
    this.authentication = destination.authentication
    this.responses = []

    if (this.definition.onDelete) {
      this.onDelete = this._onDelete
    }

    // Convert to complete JSON Schema
    if (this.authentication?.fields) {
      this.settingsSchema = fieldsToJsonSchema(this.authentication.fields)
    }

    for (const action of Object.keys(destination.actions)) {
      this.partnerAction(action, destination.actions[action])
    }
  }

  validateSettings(settings: Settings): void {
    if (this.settingsSchema) {
      try {
        validateSchema(settings, this.settingsSchema, { schemaKey: `${this.name}:settings` })
      } catch (err) {
        const error = err as ResponseError
        if (error.name === 'AggregateAjvError' || error.name === 'ValidationError') {
          error.status = 400
        }

        throw error
      }
    }
  }

  async testAuthentication(settings: Settings): Promise<void> {
    const destinationSettings = this.getDestinationSettings(settings as unknown as JSONObject)
    const auth = getAuthData(settings as unknown as JSONObject)
    const data = { settings: destinationSettings, auth }

    const context: ExecuteInput<Settings, any> = { settings: destinationSettings, payload: undefined, auth }

    // Validate settings according to the destination's `authentication.fields` schema
    this.validateSettings(destinationSettings)

    if (!this.authentication?.testAuthentication) {
      return
    }

    const options = this.extendRequest?.(context) ?? {}
    const requestClient = createRequestClient(options)

    try {
      await this.authentication.testAuthentication(requestClient, data)
    } catch (error) {
      const statusCode = error?.response?.status ?? ''
      throw new Error(`Credentials are invalid: ${statusCode} ${error.message}`)
    }
  }

  refreshAccessToken(
    settings: Settings,
    oauthData: OAuth2ClientCredentials
  ): Promise<RefreshAccessTokenResult> | undefined {
    if (this.authentication?.scheme !== OAUTH2_SCHEME) {
      throw new IntegrationError(
        'refreshAccessToken is only valid with oauth2 authentication scheme',
        'NotImplemented',
        501
      )
    }

    // TODO: clean up context/extendRequest so we don't have to send information that is not needed (payload & cachedFields)
    const context: ExecuteInput<Settings, any> = {
      settings,
      payload: undefined,
      auth: getAuthData(settings as unknown as JSONObject)
    }
    const options = this.extendRequest?.(context) ?? {}
    const requestClient = createRequestClient(options)

    if (!this.authentication?.refreshAccessToken) {
      return undefined
    }

    return this.authentication.refreshAccessToken(requestClient, { settings, auth: oauthData })
  }

  private partnerAction(slug: string, definition: ActionDefinition<Settings>): Destination<Settings> {
    const action = new Action<Settings, {}>(this.name, definition, this.extendRequest)

    action.on('response', (response) => {
      if (response) {
        this.responses.push(response)
      }
    })

    this.actions[slug] = action

    return this
  }

  protected async executeAction(
    actionSlug: string,
    { event, mapping, settings, auth, features, statsContext }: EventInput<Settings>
  ): Promise<Result[]> {
    const action = this.actions[actionSlug]
    if (!action) {
      return []
    }

    return action.execute({
      mapping,
      data: event as unknown as InputData,
      settings,
      auth,
      features,
      statsContext
    })
  }

  public async executeBatch(
    actionSlug: string,
    { events, mapping, settings, auth, features, statsContext }: BatchEventInput<Settings>
  ) {
    const action = this.actions[actionSlug]
    if (!action) {
      return []
    }

    await action.executeBatch({
      mapping,
      data: events as unknown as InputData[],
      settings,
      auth,
      features,
      statsContext
    })

    return [{ output: 'successfully processed batch of events' }]
  }

  private async onSubscription(
    subscription: Subscription,
    events: SegmentEvent | SegmentEvent[],
    settings: Settings,
    auth: AuthTokens,
    options?: OnEventOptions
  ): Promise<Result[]> {
    const subscriptionStartedAt = time()
    const actionSlug = subscription.partnerAction
    const input = {
      mapping: subscription.mapping || {},
      settings,
      auth,
      features: options?.features || {},
      statsContext: options?.statsContext || ({} as StatsContext)
    }

    let results: Result[] | null = null

    try {
      if (!subscription.subscribe || typeof subscription.subscribe !== 'string') {
        results = [{ output: 'invalid subscription' }]
        return results
      }

      const parsedSubscription = parseFql(subscription.subscribe)

      if ((parsedSubscription as ErrorCondition).error) {
        results = [{ output: `invalid subscription : ${(parsedSubscription as ErrorCondition).error.message}` }]
        return results
      }

      const isBatch = Array.isArray(events)
      const allEvents = (isBatch ? events : [events]) as SegmentEvent[]
      const subscribedEvents = allEvents.filter((event) => validate(parsedSubscription, event))

      if (subscribedEvents.length === 0) {
        results = [{ output: 'not subscribed' }]
        return results
      } else if (isBatch) {
        return await this.executeBatch(actionSlug, { ...input, events: subscribedEvents })
      } else {
        // there should only be 1 item in the subscribedEvents array
        return await this.executeAction(actionSlug, { ...input, event: subscribedEvents[0] })
      }
    } catch (err) {
      const error = err as ResponseError
      results = [{ error: { message: error.message } }]

      if (error.name === 'AggregateAjvError' || error.name === 'ValidationError') {
        error.status = 400
      }

      throw error
    } finally {
      const subscriptionEndedAt = time()
      const subscriptionDuration = duration(subscriptionStartedAt, subscriptionEndedAt)

      options?.onComplete?.({
        duration: subscriptionDuration,
        destination: this.name,
        action: actionSlug,
        subscribe: subscription.subscribe,
        input: {
          data: events as unknown as JSONValue,
          mapping: input.mapping,
          settings: input.settings as unknown as JSONLikeObject
        },
        output: results
      })
    }
  }

  /** Pass a single event to 0 or more subscriptions */
  public onEvent(event: SegmentEvent, settings: JSONObject, options?: OnEventOptions): Promise<Result[]> {
    return this.onSubscriptions(event, settings, options)
  }

  /** Pass a batch of events to 0 or more subscriptions */
  public onBatch(events: SegmentEvent[], settings: JSONObject, options?: OnEventOptions): Promise<Result[]> {
    return this.onSubscriptions(events, settings, options)
  }

  /** Pass a single deletion event to the destination for execution
   * note that this method is conditionally added if the destination supports it
   */
  private async _onDelete(event: SegmentEvent, settings: JSONObject, options?: OnEventOptions): Promise<Result> {
    const { userId, anonymousId } = event
    const payload = { userId, anonymousId }
    const destinationSettings = this.getDestinationSettings(settings as unknown as JSONObject)
    this.validateSettings(destinationSettings)
    const auth = getAuthData(settings as unknown as JSONObject)
    const data: ExecuteInput<Settings, DeletionPayload> = { payload, settings: destinationSettings, auth }
    const context: ExecuteInput<Settings, any> = { settings: destinationSettings, payload, auth }

    const opts = this.extendRequest?.(context) ?? {}
    const requestClient = createRequestClient(opts)

    const run = async () => {
      const deleteResult = await this.definition.onDelete?.(requestClient, data)
      const result: Result = deleteResult ?? { output: 'no onDelete defined' }

      return result
    }

    const onFailedAttempt = async (error: ResponseError & HTTPError) => {
      const statusCode = error?.status ?? error?.response?.status ?? 500

      // Throw original error if it is unrelated to invalid access tokens and not an oauth2 scheme
      if (!(statusCode === 401 && this.authentication?.scheme === OAUTH2_SCHEME)) {
        throw error
      }

      const oauthSettings = getOAuth2Data(settings)
      const newTokens = await this.refreshAccessToken(destinationSettings, oauthSettings)
      if (!newTokens) {
        throw new InvalidAuthenticationError('Failed to refresh access token')
      }

      // Update `settings` with new tokens
      settings = updateOAuthSettings(settings, newTokens)
      options?.onTokenRefresh?.(newTokens)
    }

    return await retry(run, { retries: 2, onFailedAttempt })
  }

  private async onSubscriptions(
    data: SegmentEvent | SegmentEvent[],
    settings: JSONObject,
    options?: OnEventOptions
  ): Promise<Result[]> {
    const subscriptions = this.getSubscriptions(settings)
    const destinationSettings = this.getDestinationSettings(settings)

    // Validate settings according to the destination's `authentication.fields` schema
    this.validateSettings(destinationSettings)

    const run = async () => {
      const authData = getAuthData(settings)
      const promises = subscriptions.map((subscription) =>
        this.onSubscription(subscription, data, destinationSettings, authData, options)
      )
      const results = await Promise.all(promises)
      return ([] as Result[]).concat(...results)
    }

    // eslint-disable-next-line @typescript-eslint/no-explicit-any
    const onFailedAttempt = async (error: any) => {
      const statusCode = error?.status ?? error?.response?.status ?? 500

      // Throw original error if it is unrelated to invalid access tokens and not an oauth2 scheme
      if (!(statusCode === 401 && this.authentication?.scheme === OAUTH2_SCHEME)) {
        throw error
      }

      const oauthSettings = getOAuth2Data(settings)
      const newTokens = await this.refreshAccessToken(destinationSettings, oauthSettings)
      if (!newTokens) {
        throw new InvalidAuthenticationError('Failed to refresh access token')
      }

      // Update `settings` with new tokens
      settings = updateOAuthSettings(settings, newTokens)
      options?.onTokenRefresh?.(newTokens)
    }

    return await retry(run, { retries: 2, onFailedAttempt })
  }

  private getSubscriptions(settings: JSONObject): Subscription[] {
    // Support receiving:
    // - a single subscription (e.g. via a Centrifuge job)
    // - a list of subscriptions (e.g. via Event Tester or local testing)
    const { subscription, subscriptions } = settings
    let parsedSubscriptions: unknown

    if (subscription) {
      parsedSubscriptions = [subscription]
    } else if (Array.isArray(subscriptions)) {
      parsedSubscriptions = subscriptions
    } else {
      parsedSubscriptions = []
    }

    return parsedSubscriptions as Subscription[]
  }

  private getDestinationSettings(settings: JSONObject): Settings {
    const { subcription, subscriptions, oauth, ...otherSettings } = settings
    return otherSettings as unknown as Settings
  }
}<|MERGE_RESOLUTION|>--- conflicted
+++ resolved
@@ -167,11 +167,7 @@
   /** Authentication-related data based on the destination's authentication.fields definition and authentication scheme */
   readonly auth?: AuthTokens
   /** `features` and `stats` are for internal Segment/Twilio use only. */
-<<<<<<< HEAD
-  readonly features?: { [key: string]: boolean }
-=======
   readonly features?: Features
->>>>>>> c682e07a
   readonly statsContext?: StatsContext
 }
 
@@ -182,11 +178,7 @@
   /** Authentication-related data based on the destination's authentication.fields definition and authentication scheme */
   readonly auth?: AuthTokens
   /** `features` and `stats` are for internal Segment/Twilio use only. */
-<<<<<<< HEAD
-  readonly features?: { [key: string]: boolean }
-=======
   readonly features?: Features
->>>>>>> c682e07a
   readonly statsContext?: StatsContext
 }
 
@@ -198,11 +190,7 @@
 interface OnEventOptions {
   onTokenRefresh?: (tokens: RefreshAccessTokenResult) => void
   onComplete?: (stats: SubscriptionStats) => void
-<<<<<<< HEAD
-  features?: { [key: string]: boolean }
-=======
   features?: Features
->>>>>>> c682e07a
   statsContext?: StatsContext
 }
 
