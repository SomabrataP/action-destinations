--- conflicted
+++ resolved
@@ -78,12 +78,8 @@
   mapping: JSONObject
   auth: AuthTokens | undefined
   /** For internal Segment/Twilio use only. */
-<<<<<<< HEAD
-  features?: Features
-=======
-  features?: { [key: string]: boolean } | undefined
+  features?: Features | undefined
   statsContext?: StatsContext | undefined
->>>>>>> 9265de51
 }
 
 /**
