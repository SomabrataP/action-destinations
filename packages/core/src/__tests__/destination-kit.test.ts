import { InvalidAuthenticationError, ErrorCodes } from '../errors'
import {
  StateContext,
  Destination,
  DestinationDefinition,
  Logger,
  StatsClient,
  StatsContext,
  TransactionContext,
<<<<<<< HEAD
  LruCache
=======
  OAuth2Authentication
>>>>>>> 02abe44c
} from '../destination-kit'
import { JSONObject } from '../json-object'
import { SegmentEvent } from '../segment-event'

const destinationCustomAuth: DestinationDefinition<JSONObject> = {
  name: 'Actions Google Analytic 4',
  mode: 'cloud',
  authentication: {
    scheme: 'custom',
    fields: {
      apiSecret: {
        label: 'API secret',
        description: 'Api key',
        type: 'string',
        required: true
      }
    }
  },
  actions: {
    customEvent: {
      title: 'Send a Custom Event',
      description: 'Send events to a custom event in API',
      defaultSubscription: 'type = "track"',
      fields: {
        optional_field: {
          type: 'number',
          label: 'A',
          description: 'A'
        }
      },
      perform: (_request, { payload }) => {
        return ['this is a test', payload]
      }
    }
  }
}

const destinationOAuth2: DestinationDefinition<JSONObject> = {
  name: 'Actions Google Analytic 4',
  mode: 'cloud',
  authentication: {
    scheme: 'oauth2',
    fields: {
      apiSecret: {
        label: 'API secret',
        description: 'Api key',
        type: 'string',
        required: true
      }
    },
    refreshAccessToken: (_request) => {
      return new Promise((resolve, _reject) => {
        setTimeout(() => {
          resolve({ accessToken: 'fresh-token' })
        }, 3)
      })
    }
  },
  actions: {
    customEvent: {
      title: 'Send a Custom Event',
      description: 'Send events to a custom event in API',
      defaultSubscription: 'type = "track"',
      fields: {},
      perform: (_request) => {
        return 'this is a test'
      }
    }
  }
}

const destinationWithOptions: DestinationDefinition<JSONObject> = {
  name: 'Actions Google Analytic 4',
  mode: 'cloud',
  authentication: {
    scheme: 'oauth2',
    fields: {
      apiSecret: {
        label: 'API secret',
        description: 'Api key',
        type: 'string',
        required: true
      }
    },
    refreshAccessToken: (_request) => {
      return new Promise((resolve, _reject) => {
        setTimeout(() => {
          resolve({ accessToken: 'fresh-token' })
        }, 3)
      })
    }
  },
  actions: {
    customEvent: {
      title: 'Send a Custom Event',
      description: 'Send events to a custom event in API',
      defaultSubscription: 'type = "track"',
      fields: {},
      perform: (_request, { features, statsContext, logger, transactionContext, stateContext, lruCache }) => {
        return { features, statsContext, logger, transactionContext, stateContext, lruCache }
      }
    }
  }
}

describe('destination kit', () => {
  describe('event validations', () => {
    test('should return `invalid subscription` when sending an empty subscribe', async () => {
      const destinationTest = new Destination(destinationCustomAuth)
      const testEvent: SegmentEvent = { type: 'track' }
      const testSettings = { apiSecret: 'test_key', subscription: { subscribe: '', partnerAction: 'customEvent' } }
      const res = await destinationTest.onEvent(testEvent, testSettings)
      expect(res).toEqual([{ output: 'invalid subscription' }])
    })

    test('should return invalid subscription with details when sending an invalid subscribe', async () => {
      const destinationTest = new Destination(destinationCustomAuth)
      const testEvent: SegmentEvent = { type: 'track' }
      const testSettings = { apiSecret: 'test_key', subscription: { subscribe: 'typo', partnerAction: 'customEvent' } }
      const res = await destinationTest.onEvent(testEvent, testSettings)
      expect(res).toEqual([{ output: expect.stringContaining('invalid subscription') }])
      expect(res[0].output).toContain('Cannot read')
    })

    test('should return `not subscribed` when providing an empty event', async () => {
      const destinationTest = new Destination(destinationCustomAuth)
      const testSettings = {
        apiSecret: 'test_key',
        subscription: { subscribe: 'type = "track"', partnerAction: 'customEvent' }
      }
      // @ts-ignore needed for replicating empty event at runtime
      const res = await destinationTest.onEvent({}, testSettings)
      expect(res).toEqual([{ output: 'not subscribed' }])
    })

    test('should fail if provided invalid settings', async () => {
      const destinationTest = new Destination(destinationCustomAuth)
      const testEvent: SegmentEvent = { type: 'track' }
      const testSettings = {
        apiSecret: undefined,
        subscription: { subscribe: 'type = "track"', partnerAction: 'customEvent' }
      }
      // @ts-expect-error we are missing valid settings on purpose!
      const promise = destinationTest.onEvent(testEvent, testSettings)
      await expect(promise).rejects.toThrowErrorMatchingInlineSnapshot(
        `"The root value is missing the required field 'apiSecret'."`
      )
    })

    test('should succeed if provided with a valid event & settings', async () => {
      const destinationTest = new Destination(destinationCustomAuth)
      const testEvent: SegmentEvent = {
        properties: { field_one: 'test input' },
        userId: '3456fff',
        type: 'track'
      }
      const testSettings = {
        apiSecret: 'test_key',
        subscription: {
          subscribe: 'type = "track"',
          partnerAction: 'customEvent',
          mapping: {
            clientId: '23455343467',
            name: 'fancy_event',
            parameters: { field_one: 'rogue one' }
          }
        }
      }

      const res = await destinationTest.onEvent(testEvent, testSettings)
      expect(res).toEqual([
        { output: 'Mappings resolved' },
        { output: 'Payload validated' },
        { output: ['this is a test', {}] }
      ])
    })

    test('should succeed when traits filtering is specified', async () => {
      const destinationTest = new Destination(destinationCustomAuth)
      const testEvent: SegmentEvent = {
        properties: { field_one: 'test input' },
        traits: {
          a: 'foo'
        },
        userId: '3456fff',
        type: 'identify'
      }
      const testSettings = {
        apiSecret: 'test_key',
        subscription: {
          subscribe: 'type = "identify" and traits.a = "foo"',
          partnerAction: 'customEvent',
          mapping: {
            clientId: '23455343467',
            name: 'fancy_event',
            parameters: { field_one: 'rogue one' }
          }
        }
      }

      const res = await destinationTest.onEvent(testEvent, testSettings)
      expect(res).toEqual([
        { output: 'Mappings resolved' },
        { output: 'Payload validated' },
        { output: ['this is a test', {}] }
      ])
    })

    test('should succeed when property filtering is specified', async () => {
      const destinationTest = new Destination(destinationCustomAuth)
      const testEvent: SegmentEvent = {
        properties: { a: 'foo', field_one: 'test input' },
        traits: {
          b: 'foo'
        },
        userId: '3456fff',
        type: 'identify'
      }
      const testSettings = {
        apiSecret: 'test_key',
        subscription: {
          subscribe: 'type = "identify" and properties.a = "foo"',
          partnerAction: 'customEvent',
          mapping: {
            clientId: '23455343467',
            name: 'fancy_event',
            parameters: { field_one: 'rogue one' }
          }
        }
      }

      const res = await destinationTest.onEvent(testEvent, testSettings)
      expect(res).toEqual([
        { output: 'Mappings resolved' },
        { output: 'Payload validated' },
        { output: ['this is a test', {}] }
      ])
    })
  })

  describe('payload mapping + validation', () => {
    test('removes empty values from the payload', async () => {
      const destinationTest = new Destination(destinationCustomAuth)

      const testEvent: SegmentEvent = {
        properties: { field_one: 'test input' },
        userId: '3456fff',
        type: 'track'
      }

      const testSettings = {
        apiSecret: 'test_key',
        subscription: {
          subscribe: 'type = "track"',
          partnerAction: 'customEvent',
          mapping: {
            // Intentionally empty, to get stripped out
            optional_field: ''
          }
        }
      }

      const res = await destinationTest.onEvent(testEvent, testSettings)
      expect(res).toEqual([
        { output: 'Mappings resolved' },
        { output: 'Payload validated' },
        { output: ['this is a test', {}] }
      ])
    })
  })

  describe('refresh token', () => {
    test('should throw a `NotImplemented` error', async () => {
      const destinationTest = new Destination(destinationCustomAuth)
      const testSettings = {
        subscription: { subscribe: '', partnerAction: 'customEvent' }
      }
      const oauthData = {
        accessToken: 'test-access-token',
        refreshToken: 'refresh-token',
        clientId: 'test-clientid',
        clientSecret: 'test-clientsecret',
        refreshTokenUrl: 'abc123.xyz'
      }
      try {
        await destinationTest.refreshAccessToken(testSettings, oauthData)
        fail('test should have thrown a NotImplemented error')
      } catch (e: any) {
        expect(e.status).toEqual(501)
        expect(e.message).toEqual('refreshAccessToken is only valid with oauth2 authentication scheme')
        expect(e.code).toEqual('NotImplemented')
      }
    })

    test('should throw a `NotImplemented` error', async () => {
      const destinationTest = new Destination(destinationOAuth2)
      const testSettings = {
        subscription: { subscribe: 'type = "track"', partnerAction: 'customEvent' }
      }
      const oauthData = {
        accessToken: 'test-access-token',
        refreshToken: 'refresh-token',
        clientId: 'test-clientid',
        clientSecret: 'test-clientsecret',
        refreshTokenUrl: 'abc123.xyz'
      }
      const res = await destinationTest.refreshAccessToken(testSettings, oauthData)

      expect(res).toEqual({ accessToken: 'fresh-token' })
    })

    test('should capture and rethrow refreshAccessToken errors as AuthenticationError', async () => {
      const destination = {
        ...destinationOAuth2,
        authentication: {
          ...destinationOAuth2.authentication,
          refreshAccessToken: () => {
            return new Promise((_resolve, reject) => {
              reject(new Error('Invalid Refresh Token'))
            })
          }
        } as OAuth2Authentication<any>
      }
      const destinationTest = new Destination(destination)
      const testSettings = {
        subscription: { subscribe: 'type = "track"', partnerAction: 'customEvent' }
      }
      const oauthData = {
        accessToken: 'test-access-token',
        refreshToken: 'refresh-token',
        clientId: 'test-clientid',
        clientSecret: 'test-clientsecret',
        refreshTokenUrl: 'abc123.xyz'
      }
      await expect(destinationTest.refreshAccessToken(testSettings, oauthData)).rejects.toThrowError(
        new InvalidAuthenticationError(
          'Failed to refresh access token. Reason:Invalid Refresh Token',
          ErrorCodes.OAUTH_REFRESH_FAILED
        )
      )
    })
  })

  describe('features', () => {
    test('should not crash when features are passed to the perform handler', async () => {
      const destinationTest = new Destination(destinationWithOptions)
      const testEvent: SegmentEvent = {
        properties: { field_one: 'test input' },
        userId: '3456fff',
        type: 'track'
      }
      const testSettings = {
        apiSecret: 'test_key',
        subscription: {
          subscribe: 'type = "track"',
          partnerAction: 'customEvent',
          mapping: {
            clientId: '23455343467',
            name: 'fancy_event',
            parameters: { field_one: 'rogue one' }
          }
        }
      }
      const eventOptions = {
        features: {
          test_feature: true
        },
        statsContext: {} as StatsContext
      }

      const res = await destinationTest.onEvent(testEvent, testSettings, eventOptions)

      expect(res).toEqual([
        { output: 'Mappings resolved' },
        {
          output: {
            features: eventOptions.features,
            statsContext: {}
          }
        }
      ])
    })
  })

  describe('stats', () => {
    test('should not crash when stats are passed to the perform handler', async () => {
      const destinationTest = new Destination(destinationWithOptions)
      const testEvent: SegmentEvent = {
        properties: { field_one: 'test input' },
        userId: '3456fff',
        type: 'track'
      }
      const testSettings = {
        apiSecret: 'test_key',
        subscription: {
          subscribe: 'type = "track"',
          partnerAction: 'customEvent',
          mapping: {
            clientId: '23455343467',
            name: 'fancy_event',
            parameters: { field_one: 'rogue one' }
          }
        }
      }
      const eventOptions = {
        statsContext: {
          statsClient: {} as StatsClient,
          tags: []
        }
      }

      const res = await destinationTest.onEvent(testEvent, testSettings, eventOptions)

      expect(res).toEqual([
        { output: 'Mappings resolved' },
        {
          output: {
            features: {},
            statsContext: eventOptions.statsContext
          }
        }
      ])
    })
  })

  describe('logger', () => {
    test('should not crash when logger is passed to the perform handler', async () => {
      const destinationTest = new Destination(destinationWithOptions)
      const testEvent: SegmentEvent = {
        properties: { field_one: 'test input' },
        userId: '3456fff',
        type: 'track'
      }
      const testSettings = {
        apiSecret: 'test_key',
        subscription: {
          subscribe: 'type = "track"',
          partnerAction: 'customEvent',
          mapping: {
            clientId: '23455343467',
            name: 'fancy_event',
            parameters: { field_one: 'rogue one' }
          }
        }
      }
      const eventOptions = {
        features: {},
        statsContext: {} as StatsContext,
        logger: { name: 'test-integration', level: 'debug' } as Logger
      }
      const res = await destinationTest.onEvent(testEvent, testSettings, eventOptions)
      expect(res).toEqual([
        { output: 'Mappings resolved' },
        {
          output: {
            features: {},
            statsContext: {},
            logger: eventOptions.logger
          }
        }
      ])
    })
  })
  describe('transactionContext', () => {
    test('should not crash when transactionContext is passed to the perform handler', async () => {
      const destinationTest = new Destination(destinationWithOptions)
      const testEvent: SegmentEvent = {
        properties: { field_one: 'test input' },
        userId: '3456fff',
        type: 'track'
      }
      const testSettings = {
        apiSecret: 'test_key',
        subscription: {
          subscribe: 'type = "track"',
          partnerAction: 'customEvent',
          mapping: {
            clientId: '23455343467',
            name: 'fancy_event',
            parameters: { field_one: 'rogue one' }
          }
        }
      }
      const eventOptions = {
        features: {},
        statsContext: {} as StatsContext,
        logger: { name: 'test-integration', level: 'debug' } as Logger,
        transactionContext: {
          transaction: { contact_id: '801' },
          setTransaction: (key: string, value: string) => ({ [key]: value })
        } as TransactionContext
      }
      const res = await destinationTest.onEvent(testEvent, testSettings, eventOptions)
      expect(res).toEqual([
        { output: 'Mappings resolved' },
        {
          output: {
            features: {},
            statsContext: {},
            logger: eventOptions.logger,
            transactionContext: eventOptions.transactionContext
          }
        }
      ])
    })
  })

  describe('stateContext', () => {
    test('should not crash when stateContext is passed to the perform handler', async () => {
      const destinationTest = new Destination(destinationWithOptions)
      const testEvent: SegmentEvent = {
        properties: { field_one: 'test input' },
        userId: '3456fff',
        type: 'track'
      }
      const testSettings = {
        apiSecret: 'test_key',
        subscription: {
          subscribe: 'type = "track"',
          partnerAction: 'customEvent',
          mapping: {
            clientId: '23455343467',
            name: 'fancy_event',
            parameters: { field_one: 'rogue one' }
          }
        }
      }
      const eventOptions = {
        features: {},
        statsContext: {} as StatsContext,
        logger: { name: 'test-integration', level: 'debug' } as Logger,
        transactionContext: {
          transaction: { contact_id: '801' },
          setTransaction: (key: string, value: string) => ({ [key]: value })
        } as TransactionContext,
        stateContext: {
          getRequestContext: (_key: string, _cb?: (res?: string) => any): any => {},
          setResponseContext: (
            _key: string,
            _value: string,
            _ttl: { hour?: number; minute?: number; second?: number }
          ): void => {}
        } as StateContext
      }
      const res = await destinationTest.onEvent(testEvent, testSettings, eventOptions)
      expect(res).toEqual([
        { output: 'Mappings resolved' },
        {
          output: {
            features: {},
            statsContext: {},
            logger: eventOptions.logger,
            transactionContext: eventOptions.transactionContext,
            stateContext: eventOptions.stateContext
          }
        }
      ])
    })
  }),
    describe('lruCache', () => {
      test('should not crash when lruCache is passed to the perform handler', async () => {
        const destinationTest = new Destination(destinationWithOptions)
        const testEvent: SegmentEvent = {
          properties: { field_one: 'test input' },
          userId: '3456fff',
          type: 'track'
        }
        const testSettings = {
          apiSecret: 'test_key',
          subscription: {
            subscribe: 'type = "track"',
            partnerAction: 'customEvent',
            mapping: {
              clientId: '23455343467',
              name: 'fancy_event',
              parameters: { field_one: 'rogue one' }
            }
          }
        }
        const eventOptions = {
          features: {},
          statsContext: {} as StatsContext,
          logger: { name: 'test-integration', level: 'debug' } as Logger,
          transactionContext: {
            transaction: { contact_id: '801' },
            setTransaction: (key: string, value: string) => ({ [key]: value })
          } as TransactionContext,
          stateContext: {
            getRequestContext: (_key: string, _cb?: (res?: string) => any): any => {},
            setResponseContext: (
              _key: string,
              _value: string,
              _ttl: { hour?: number; minute?: number; second?: number }
            ): void => {}
          } as StateContext,
          lruCache: {
            get: (_key: string): any => {},
            set: (_key: string, _value: object): void => {}
          } as LruCache
        }
        const res = await destinationTest.onEvent(testEvent, testSettings, eventOptions)
        expect(res).toEqual([
          { output: 'Mappings resolved' },
          {
            output: {
              features: {},
              statsContext: {},
              logger: eventOptions.logger,
              transactionContext: eventOptions.transactionContext,
              stateContext: eventOptions.stateContext,
              lruCache: eventOptions.lruCache
            }
          }
        ])
      })
    })
})<|MERGE_RESOLUTION|>--- conflicted
+++ resolved
@@ -7,11 +7,8 @@
   StatsClient,
   StatsContext,
   TransactionContext,
-<<<<<<< HEAD
   LruCache
-=======
   OAuth2Authentication
->>>>>>> 02abe44c
 } from '../destination-kit'
 import { JSONObject } from '../json-object'
 import { SegmentEvent } from '../segment-event'
