{
  "name": "@segment/actions-core",
  "description": "Core runtime for Destinations Actions.",
<<<<<<< HEAD
  "version": "3.19.3-alpha.0",
=======
  "version": "3.20.0",
>>>>>>> 4cf56917
  "repository": {
    "type": "git",
    "url": "https://github.com/segmentio/fab-5-engine",
    "directory": "packages/core"
  },
  "main": "dist/cjs",
  "module": "dist/esm",
  "exports": {
    ".": {
      "require": "./dist/cjs/index.js",
      "default": "./dist/esm/index.js"
    },
    "./mapping-kit": {
      "require": "./dist/cjs/mapping-kit/index.js",
      "default": "./dist/esm/mapping-kit/index.js"
    }
  },
  "types": "dist/esm/index.d.ts",
  "files": [
    "dist",
    "package.json"
  ],
  "engines": {
    "node": "^14.16"
  },
  "engineStrict": true,
  "license": "MIT",
  "publishConfig": {
    "access": "restricted",
    "registry": "https://registry.npmjs.org"
  },
  "scripts": {
    "build": "yarn clean && yarn build:cjs && yarn build:esm",
    "build:cjs": "yarn tsc -p tsconfig.build.json -m commonjs --outDir dist/cjs",
    "build:esm": "yarn tsc -p tsconfig.build.json -m es2015 --outDir dist/esm",
    "clean": "tsc -b tsconfig.build.json --clean",
    "postclean": "rm -rf dist",
    "prepublishOnly": "yarn build",
    "test": "jest",
    "typecheck": "tsc -p tsconfig.build.json --noEmit"
  },
  "devDependencies": {
    "@types/btoa-lite": "^1.0.0",
    "@types/express": "^4.17.11",
    "@types/jest": "^27.0.0",
    "@types/json-schema": "^7.0.7",
    "benny": "^3.7.0",
    "create-test-server": "^3.0.1",
    "jest": "^27.3.1"
  },
  "dependencies": {
    "@lukeed/uuid": "^2.0.0",
    "@segment/ajv-human-errors": "^2.0.3-alpha.0",
    "@segment/destination-subscriptions": "^3.8.3-alpha.0",
    "abort-controller": "^3.0.0",
    "aggregate-error": "^3.1.0",
    "ajv": "^8.6.3",
    "ajv-formats": "^2.1.1",
    "btoa-lite": "^1.0.0",
    "cross-fetch": "^3.1.4",
    "dayjs": "^1.10.7",
    "ts-custom-error": "^3.2.0"
  },
  "jest": {
    "preset": "ts-jest",
    "testEnvironment": "node",
    "modulePathIgnorePatterns": [
      "<rootDir>/dist/"
    ],
    "moduleNameMapper": {
      "@segment/ajv-human-errors": "<rootDir>/../ajv-human-errors/src",
      "@segment/destination-subscriptions": "<rootDir>/../destination-subscriptions/src"
    }
  },
  "gitHead": "b7ac658ac087373645a3f404171ba91df8ba4d54"
}<|MERGE_RESOLUTION|>--- conflicted
+++ resolved
@@ -1,11 +1,7 @@
 {
   "name": "@segment/actions-core",
   "description": "Core runtime for Destinations Actions.",
-<<<<<<< HEAD
-  "version": "3.19.3-alpha.0",
-=======
   "version": "3.20.0",
->>>>>>> 4cf56917
   "repository": {
     "type": "git",
     "url": "https://github.com/segmentio/fab-5-engine",
