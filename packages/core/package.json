--- conflicted
+++ resolved
@@ -1,11 +1,7 @@
 {
   "name": "@segment/actions-core",
   "description": "Core runtime for Destinations Actions.",
-<<<<<<< HEAD
-  "version": "3.62.2-staging.6",
-=======
   "version": "3.63.0",
->>>>>>> b6467464
   "repository": {
     "type": "git",
     "url": "https://github.com/segmentio/fab-5-engine",
