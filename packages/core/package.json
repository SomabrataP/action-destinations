--- conflicted
+++ resolved
@@ -1,11 +1,7 @@
 {
   "name": "@segment/actions-core",
   "description": "Core runtime for Destinations Actions.",
-<<<<<<< HEAD
-  "version": "3.24.1-alpha.10",
-=======
   "version": "3.24.2",
->>>>>>> 20cf1085
   "repository": {
     "type": "git",
     "url": "https://github.com/segmentio/fab-5-engine",
@@ -58,13 +54,8 @@
   },
   "dependencies": {
     "@lukeed/uuid": "^2.0.0",
-<<<<<<< HEAD
-    "@segment/ajv-human-errors": "^2.1.1-alpha.10",
-    "@segment/destination-subscriptions": "^3.10.2-alpha.10",
-=======
     "@segment/ajv-human-errors": "^2.1.2",
     "@segment/destination-subscriptions": "^3.10.3",
->>>>>>> 20cf1085
     "abort-controller": "^3.0.0",
     "aggregate-error": "^3.1.0",
     "ajv": "^8.6.3",
