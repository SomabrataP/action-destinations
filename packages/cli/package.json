{
  "name": "@segment/actions-cli",
  "description": "CLI to interact with Segment integrations",
<<<<<<< HEAD
  "version": "3.2.1-alpha.1",
=======
  "version": "3.3.0",
  "license": "MIT",
>>>>>>> 97f67e0f
  "repository": {
    "type": "git",
    "url": "https://github.com/segmentio/action-destinations",
    "directory": "packages/cli"
  },
  "engines": {
    "node": "^14.16"
  },
  "engineStrict": true,
  "bin": {
    "segment": "./bin/run"
  },
  "files": [
    "/bin",
    "/dist",
    "/oclif.manifest.json"
  ],
  "main": "dist/index.js",
  "types": "dist/index.d.ts",
  "private": true,
  "scripts": {
    "postpack": "rm -f oclif.manifest.json",
    "prepack": "yarn build && oclif-dev manifest && oclif-dev readme",
    "build": "yarn clean && yarn tsc -b tsconfig.build.json",
    "clean": "tsc -b tsconfig.build.json --clean",
    "postclean": "rm -rf dist",
    "create:destination": "./bin/run init",
    "test": "echo '⚠️ ⚠️ ⚠️  @segment/action-cli tests temporarily skipped'",
    "typecheck": "tsc --noEmit"
  },
  "devDependencies": {
    "@oclif/dev-cli": "^1",
    "@oclif/test": "^1.2.8",
    "@types/fs-extra": "^9.0.11",
    "@types/jest": "^26.0.23",
    "@types/jscodeshift": "^0.11.0",
    "@types/json-diff": "^0.5.1",
    "@types/json-schema": "^7.0.7",
    "@types/lodash": "^4.14.168",
    "@types/mustache": "^4.1.0",
    "@types/node": "^14.0.0",
    "@types/prompts": "^2.0.10",
    "@types/rimraf": "^3.0.0",
    "@types/to-title-case": "^1.0.0",
    "chai": "^4.3.4",
    "jest": "26.6.3",
    "rimraf": "^3.0.2"
  },
  "dependencies": {
    "@oclif/command": "^1",
    "@oclif/config": "^1",
    "@oclif/errors": "^1",
    "@oclif/plugin-help": "^3",
<<<<<<< HEAD
    "@segment/action-destinations": "^3.2.1-alpha.1",
    "@segment/browser-destinations": "^3.2.1-alpha.1",
=======
    "@segment/action-destinations": "^3.3.0",
    "@segment/browser-destinations": "^3.3.0",
>>>>>>> 97f67e0f
    "chalk": "^4.1.1",
    "chokidar": "^3.5.1",
    "execa": "^5.1.1",
    "fs-extra": "^9.1.0",
    "globby": "^11.0.3",
    "jscodeshift": "^0.12.0",
    "jscodeshift-add-imports": "^1.0.10",
    "jsdom": "^16.6.0",
    "json-diff": "^0.5.4",
    "json-schema-to-typescript": "^10.1.4",
    "lodash": "^4.17.20",
    "mustache": "^4.2.0",
    "ora": "^5.4.0",
    "prompts": "^2.4.1",
    "slugify": "^1.5.0",
    "to-title-case": "^1.0.0",
    "tsconfig-paths": "^3.9.0",
    "tslib": "^2"
  },
  "optionalDependencies": {
<<<<<<< HEAD
    "@segment/actions-core": "^3.2.1-alpha.1",
=======
    "@segment/actions-core": "^3.3.0",
>>>>>>> 97f67e0f
    "@segment/control-plane-service-client": "github:segmentio/control-plane-service-js-client.git#master"
  },
  "oclif": {
    "commands": "./dist/commands",
    "bin": "segment",
    "plugins": [
      "@oclif/plugin-help"
    ],
    "topics": {
      "generate": {
        "description": "scaffold resources or types for an integration"
      }
    }
  },
  "jest": {
    "preset": "ts-jest",
    "testEnvironment": "jsdom",
    "testRegex": "((\\.|/)(test))\\.(tsx?|json)$",
    "modulePathIgnorePatterns": [
      "<rootDir>/dist/"
    ],
    "moduleNameMapper": {
      "src/lib/(.*)": "<rootDir>/src/lib/$1"
    }
  }
}<|MERGE_RESOLUTION|>--- conflicted
+++ resolved
@@ -1,12 +1,8 @@
 {
   "name": "@segment/actions-cli",
   "description": "CLI to interact with Segment integrations",
-<<<<<<< HEAD
-  "version": "3.2.1-alpha.1",
-=======
   "version": "3.3.0",
   "license": "MIT",
->>>>>>> 97f67e0f
   "repository": {
     "type": "git",
     "url": "https://github.com/segmentio/action-destinations",
@@ -60,13 +56,8 @@
     "@oclif/config": "^1",
     "@oclif/errors": "^1",
     "@oclif/plugin-help": "^3",
-<<<<<<< HEAD
-    "@segment/action-destinations": "^3.2.1-alpha.1",
-    "@segment/browser-destinations": "^3.2.1-alpha.1",
-=======
     "@segment/action-destinations": "^3.3.0",
     "@segment/browser-destinations": "^3.3.0",
->>>>>>> 97f67e0f
     "chalk": "^4.1.1",
     "chokidar": "^3.5.1",
     "execa": "^5.1.1",
@@ -87,11 +78,7 @@
     "tslib": "^2"
   },
   "optionalDependencies": {
-<<<<<<< HEAD
-    "@segment/actions-core": "^3.2.1-alpha.1",
-=======
     "@segment/actions-core": "^3.3.0",
->>>>>>> 97f67e0f
     "@segment/control-plane-service-client": "github:segmentio/control-plane-service-js-client.git#master"
   },
   "oclif": {
