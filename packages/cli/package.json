--- conflicted
+++ resolved
@@ -1,11 +1,7 @@
 {
   "name": "@segment/actions-cli",
   "description": "CLI to interact with Segment integrations",
-<<<<<<< HEAD
-  "version": "3.8.5-alpha.4",
-=======
   "version": "3.9.1",
->>>>>>> ef2ced4a
   "license": "MIT",
   "repository": {
     "type": "git",
@@ -60,12 +56,8 @@
     "@oclif/config": "^1",
     "@oclif/errors": "^1",
     "@oclif/plugin-help": "^3",
-<<<<<<< HEAD
-    "@segment/action-destinations": "^3.8.5-alpha.4",
-=======
     "@segment/action-destinations": "^3.9.1",
     "@segment/actions-core": "^3.9.1",
->>>>>>> ef2ced4a
     "chalk": "^4.1.1",
     "chokidar": "^3.5.1",
     "dotenv": "^10.0.0",
@@ -88,12 +80,7 @@
     "tslib": "^2"
   },
   "optionalDependencies": {
-<<<<<<< HEAD
-    "@segment/actions-core": "^3.8.5-alpha.4",
-    "@segment/browser-destinations": "^3.8.5-alpha.4",
-=======
     "@segment/browser-destinations": "^3.9.1",
->>>>>>> ef2ced4a
     "@segment/control-plane-service-client": "github:segmentio/control-plane-service-js-client.git#master"
   },
   "oclif": {
