{
  "name": "@segment/actions-cli",
  "description": "CLI to interact with Segment integrations",
<<<<<<< HEAD
  "version": "3.1.1-alpha.2",
=======
  "version": "3.2.0",
>>>>>>> 8acde7c2
  "repository": {
    "type": "git",
    "url": "https://github.com/segmentio/action-destinations",
    "directory": "packages/cli"
  },
  "engines": {
    "node": "^14.16"
  },
  "engineStrict": true,
  "bin": {
    "segment": "./bin/run"
  },
  "files": [
    "/bin",
    "/dist",
    "/oclif.manifest.json"
  ],
  "main": "dist/index.js",
  "types": "dist/index.d.ts",
  "private": true,
  "scripts": {
    "postpack": "rm -f oclif.manifest.json",
    "prepack": "yarn build && oclif-dev manifest && oclif-dev readme",
    "build": "yarn clean && yarn tsc -b tsconfig.build.json",
    "clean": "tsc -b tsconfig.build.json --clean",
    "postclean": "rm -rf dist",
    "create:destination": "./bin/run init",
    "test": "echo '⚠️ ⚠️ ⚠️  @segment/action-cli tests temporarily skipped'",
    "typecheck": "tsc --noEmit"
  },
  "devDependencies": {
    "@oclif/dev-cli": "^1",
    "@oclif/test": "^1.2.8",
    "@types/fs-extra": "^9.0.11",
    "@types/jest": "^26.0.23",
    "@types/jscodeshift": "^0.11.0",
    "@types/json-diff": "^0.5.1",
    "@types/json-schema": "^7.0.7",
    "@types/lodash": "^4.14.168",
    "@types/mustache": "^4.1.0",
    "@types/node": "^14.0.0",
    "@types/prompts": "^2.0.10",
    "@types/rimraf": "^3.0.0",
    "@types/to-title-case": "^1.0.0",
    "chai": "^4.3.4",
    "jest": "26.6.3",
    "rimraf": "^3.0.2"
  },
  "dependencies": {
    "@oclif/command": "^1",
    "@oclif/config": "^1",
    "@oclif/errors": "^1",
    "@oclif/plugin-help": "^3",
<<<<<<< HEAD
    "@segment/action-destinations": "^3.1.1-alpha.2",
=======
    "@segment/action-destinations": "^3.2.0",
    "@segment/browser-destinations": "^3.2.0",
>>>>>>> 8acde7c2
    "chalk": "^4.1.1",
    "chokidar": "^3.5.1",
    "execa": "^5.1.1",
    "fs-extra": "^9.1.0",
    "globby": "^11.0.3",
    "jscodeshift": "^0.12.0",
    "jscodeshift-add-imports": "^1.0.10",
    "jsdom": "^16.6.0",
    "json-diff": "^0.5.4",
    "json-schema-to-typescript": "^10.1.4",
    "lodash": "^4.17.20",
    "mustache": "^4.2.0",
    "ora": "^5.4.0",
    "prompts": "^2.4.1",
    "slugify": "^1.5.0",
    "to-title-case": "^1.0.0",
    "tsconfig-paths": "^3.9.0",
    "tslib": "^2"
  },
  "optionalDependencies": {
    "@segment/actions-core": "^3.2.0",
    "@segment/control-plane-service-client": "github:segmentio/control-plane-service-js-client.git#master"
  },
  "oclif": {
    "commands": "./dist/commands",
    "bin": "segment",
    "plugins": [
      "@oclif/plugin-help"
    ],
    "topics": {
      "generate": {
        "description": "scaffold resources or types for an integration"
      }
    }
  },
  "jest": {
    "preset": "ts-jest",
    "testEnvironment": "jsdom",
    "testRegex": "((\\.|/)(test))\\.(tsx?|json)$",
    "modulePathIgnorePatterns": [
      "<rootDir>/dist/"
    ],
    "moduleNameMapper": {
      "src/lib/(.*)": "<rootDir>/src/lib/$1"
    }
  }
}<|MERGE_RESOLUTION|>--- conflicted
+++ resolved
@@ -1,11 +1,7 @@
 {
   "name": "@segment/actions-cli",
   "description": "CLI to interact with Segment integrations",
-<<<<<<< HEAD
-  "version": "3.1.1-alpha.2",
-=======
   "version": "3.2.0",
->>>>>>> 8acde7c2
   "repository": {
     "type": "git",
     "url": "https://github.com/segmentio/action-destinations",
@@ -59,12 +55,8 @@
     "@oclif/config": "^1",
     "@oclif/errors": "^1",
     "@oclif/plugin-help": "^3",
-<<<<<<< HEAD
-    "@segment/action-destinations": "^3.1.1-alpha.2",
-=======
     "@segment/action-destinations": "^3.2.0",
     "@segment/browser-destinations": "^3.2.0",
->>>>>>> 8acde7c2
     "chalk": "^4.1.1",
     "chokidar": "^3.5.1",
     "execa": "^5.1.1",
