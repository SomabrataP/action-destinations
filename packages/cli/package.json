{
  "name": "@segment/actions-cli",
  "description": "CLI to interact with Segment integrations",
<<<<<<< HEAD
  "version": "3.103.0",
=======
  "version": "3.106.0",
>>>>>>> 4cd22a01
  "license": "MIT",
  "repository": {
    "type": "git",
    "url": "https://github.com/segmentio/action-destinations",
    "directory": "packages/cli"
  },
  "engines": {
    "node": "^14.16"
  },
  "engineStrict": true,
  "bin": {
    "segment": "./bin/run"
  },
  "files": [
    "/bin",
    "/dist",
    "/oclif.manifest.json"
  ],
  "main": "dist/index.js",
  "types": "dist/index.d.ts",
  "private": true,
  "scripts": {
    "postpack": "rm -f oclif.manifest.json",
    "prepack": "yarn build && oclif-dev manifest && oclif-dev readme",
    "build": "yarn clean && yarn tsc -b tsconfig.build.json",
    "clean": "tsc -b tsconfig.build.json --clean",
    "postclean": "rm -rf dist",
    "create:destination": "./bin/run init",
    "test": "jest",
    "typecheck": "tsc -p tsconfig.build.json --noEmit"
  },
  "devDependencies": {
    "@oclif/dev-cli": "^1",
    "@oclif/test": "^1.2.8",
    "@types/fs-extra": "^9.0.11",
    "@types/jest": "^27.0.0",
    "@types/jscodeshift": "^0.11.0",
    "@types/json-diff": "^0.5.1",
    "@types/json-schema": "^7.0.7",
    "@types/lodash": "^4.14.175",
    "@types/mustache": "^4.1.0",
    "@types/node": "^14.0.0",
    "@types/prompts": "^2.0.10",
    "@types/rimraf": "^3.0.2",
    "@types/to-title-case": "^1.0.0",
    "chai": "^4.3.4",
    "jest": "^27.3.1",
    "rimraf": "^3.0.2"
  },
  "dependencies": {
    "@oclif/command": "^1",
    "@oclif/config": "^1",
    "@oclif/errors": "^1",
    "@oclif/plugin-help": "^3.3",
<<<<<<< HEAD
    "@segment/action-destinations": "^3.107.0",
    "@segment/actions-core": "^3.36.0",
=======
    "@segment/action-destinations": "^3.110.0",
    "@segment/actions-core": "^3.39.0",
>>>>>>> 4cd22a01
    "chalk": "^4.1.1",
    "chokidar": "^3.5.1",
    "dotenv": "^10.0.0",
    "ecs-logs-js": "^1.0.0",
    "execa": "^5.1.1",
    "fs-extra": "^10.0.0",
    "globby": "^11.0.3",
    "jscodeshift": "^0.13.0",
    "jscodeshift-add-imports": "^1.0.10",
    "jsdom": "^18.0.0",
    "json-diff": "^0.5.4",
    "json-schema-to-typescript": "^10.1.5",
    "lodash": "^4.17.20",
    "mustache": "^4.2.0",
    "ora": "^5.4.0",
    "prompts": "^2.4.2",
    "slugify": "^1.6.1",
    "to-title-case": "^1.0.0",
    "tsconfig-paths": "^3.9.0",
    "tslib": "^2.3.1"
  },
  "optionalDependencies": {
<<<<<<< HEAD
    "@segment/actions-cli-internal": "^3.103.0",
    "@segment/browser-destinations": "^3.57.0"
=======
    "@segment/actions-cli-internal": "^3.106.0",
    "@segment/browser-destinations": "^3.60.0"
>>>>>>> 4cd22a01
  },
  "oclif": {
    "commands": "./dist/commands",
    "bin": "segment",
    "plugins": [
      "@oclif/plugin-help"
    ],
    "topics": {
      "generate": {
        "description": "scaffold resources or types for an integration"
      }
    },
    "hooks": {
      "init": "./src/hooks/init.ts"
    }
  },
  "jest": {
    "preset": "ts-jest",
    "testRegex": "((\\.|/)(test))\\.(tsx?|json)$",
    "modulePathIgnorePatterns": [
      "<rootDir>/dist/",
      "<rootDir>/templates/"
    ],
    "moduleNameMapper": {
      "@segment/actions-cli-internal": "<rootDir>/../cli-internal/src",
      "@segment/actions-core": "<rootDir>/../core/src",
      "@segment/ajv-human-errors": "<rootDir>/../ajv-human-errors/src",
      "@segment/destination-subscriptions": "<rootDir>/../destination-subscriptions/src"
    },
    "globals": {
      "ts-jest": {
        "isolatedModules": true
      }
    }
  }
}<|MERGE_RESOLUTION|>--- conflicted
+++ resolved
@@ -1,11 +1,7 @@
 {
   "name": "@segment/actions-cli",
   "description": "CLI to interact with Segment integrations",
-<<<<<<< HEAD
-  "version": "3.103.0",
-=======
   "version": "3.106.0",
->>>>>>> 4cd22a01
   "license": "MIT",
   "repository": {
     "type": "git",
@@ -60,13 +56,8 @@
     "@oclif/config": "^1",
     "@oclif/errors": "^1",
     "@oclif/plugin-help": "^3.3",
-<<<<<<< HEAD
-    "@segment/action-destinations": "^3.107.0",
-    "@segment/actions-core": "^3.36.0",
-=======
     "@segment/action-destinations": "^3.110.0",
     "@segment/actions-core": "^3.39.0",
->>>>>>> 4cd22a01
     "chalk": "^4.1.1",
     "chokidar": "^3.5.1",
     "dotenv": "^10.0.0",
@@ -89,13 +80,8 @@
     "tslib": "^2.3.1"
   },
   "optionalDependencies": {
-<<<<<<< HEAD
-    "@segment/actions-cli-internal": "^3.103.0",
-    "@segment/browser-destinations": "^3.57.0"
-=======
     "@segment/actions-cli-internal": "^3.106.0",
     "@segment/browser-destinations": "^3.60.0"
->>>>>>> 4cd22a01
   },
   "oclif": {
     "commands": "./dist/commands",
