{
  "name": "@segment/actions-cli",
  "description": "CLI to interact with Segment integrations",
<<<<<<< HEAD
  "version": "3.71.1-alpha.12",
=======
  "version": "3.71.3",
>>>>>>> 20cf1085
  "license": "MIT",
  "repository": {
    "type": "git",
    "url": "https://github.com/segmentio/action-destinations",
    "directory": "packages/cli"
  },
  "engines": {
    "node": "^14.16"
  },
  "engineStrict": true,
  "bin": {
    "segment": "./bin/run"
  },
  "files": [
    "/bin",
    "/dist",
    "/oclif.manifest.json"
  ],
  "main": "dist/index.js",
  "types": "dist/index.d.ts",
  "private": true,
  "scripts": {
    "postpack": "rm -f oclif.manifest.json",
    "prepack": "yarn build && oclif-dev manifest && oclif-dev readme",
    "build": "yarn clean && yarn tsc -b tsconfig.build.json",
    "clean": "tsc -b tsconfig.build.json --clean",
    "postclean": "rm -rf dist",
    "create:destination": "./bin/run init",
    "test": "jest",
    "typecheck": "tsc -p tsconfig.build.json --noEmit"
  },
  "devDependencies": {
    "@oclif/dev-cli": "^1",
    "@oclif/test": "^1.2.8",
    "@types/fs-extra": "^9.0.11",
    "@types/jest": "^27.0.0",
    "@types/jscodeshift": "^0.11.0",
    "@types/json-diff": "^0.5.1",
    "@types/json-schema": "^7.0.7",
    "@types/lodash": "^4.14.175",
    "@types/mustache": "^4.1.0",
    "@types/node": "^14.0.0",
    "@types/prompts": "^2.0.10",
    "@types/rimraf": "^3.0.2",
    "@types/to-title-case": "^1.0.0",
    "chai": "^4.3.4",
    "jest": "^27.3.1",
    "rimraf": "^3.0.2"
  },
  "dependencies": {
    "@oclif/command": "^1",
    "@oclif/config": "^1",
    "@oclif/errors": "^1",
    "@oclif/plugin-help": "^3.3",
<<<<<<< HEAD
    "@segment/action-destinations": "^3.74.1-alpha.12",
    "@segment/actions-core": "^3.24.1-alpha.12",
=======
    "@segment/action-destinations": "^3.74.3",
    "@segment/actions-core": "^3.24.2",
>>>>>>> 20cf1085
    "chalk": "^4.1.1",
    "chokidar": "^3.5.1",
    "dotenv": "^10.0.0",
    "ecs-logs-js": "^1.0.0",
    "execa": "^5.1.1",
    "fs-extra": "^10.0.0",
    "globby": "^11.0.3",
    "jscodeshift": "^0.13.0",
    "jscodeshift-add-imports": "^1.0.10",
    "jsdom": "^18.0.0",
    "json-diff": "^0.5.4",
    "json-schema-to-typescript": "^10.1.5",
    "lodash": "^4.17.20",
    "mustache": "^4.2.0",
    "ora": "^5.4.0",
    "prompts": "^2.4.2",
    "slugify": "^1.6.1",
    "to-title-case": "^1.0.0",
    "tsconfig-paths": "^3.9.0",
    "tslib": "^2.3.1"
  },
  "optionalDependencies": {
<<<<<<< HEAD
    "@segment/actions-cli-internal": "^3.71.1-alpha.12",
    "@segment/browser-destinations": "^3.40.1-alpha.12"
=======
    "@segment/actions-cli-internal": "^3.71.3",
    "@segment/browser-destinations": "^3.40.2"
>>>>>>> 20cf1085
  },
  "oclif": {
    "commands": "./dist/commands",
    "bin": "segment",
    "plugins": [
      "@oclif/plugin-help"
    ],
    "topics": {
      "generate": {
        "description": "scaffold resources or types for an integration"
      }
    },
    "hooks": {
      "init": "./src/hooks/init.ts"
    }
  },
  "jest": {
    "preset": "ts-jest",
    "testRegex": "((\\.|/)(test))\\.(tsx?|json)$",
    "modulePathIgnorePatterns": [
      "<rootDir>/dist/",
      "<rootDir>/templates/"
    ],
    "moduleNameMapper": {
      "@segment/actions-cli-internal": "<rootDir>/../cli-internal/src",
      "@segment/actions-core": "<rootDir>/../core/src",
      "@segment/ajv-human-errors": "<rootDir>/../ajv-human-errors/src",
      "@segment/destination-subscriptions": "<rootDir>/../destination-subscriptions/src"
    },
    "globals": {
      "ts-jest": {
        "isolatedModules": true
      }
    }
  }
}<|MERGE_RESOLUTION|>--- conflicted
+++ resolved
@@ -1,11 +1,7 @@
 {
   "name": "@segment/actions-cli",
   "description": "CLI to interact with Segment integrations",
-<<<<<<< HEAD
-  "version": "3.71.1-alpha.12",
-=======
   "version": "3.71.3",
->>>>>>> 20cf1085
   "license": "MIT",
   "repository": {
     "type": "git",
@@ -60,13 +56,8 @@
     "@oclif/config": "^1",
     "@oclif/errors": "^1",
     "@oclif/plugin-help": "^3.3",
-<<<<<<< HEAD
-    "@segment/action-destinations": "^3.74.1-alpha.12",
-    "@segment/actions-core": "^3.24.1-alpha.12",
-=======
     "@segment/action-destinations": "^3.74.3",
     "@segment/actions-core": "^3.24.2",
->>>>>>> 20cf1085
     "chalk": "^4.1.1",
     "chokidar": "^3.5.1",
     "dotenv": "^10.0.0",
@@ -89,13 +80,8 @@
     "tslib": "^2.3.1"
   },
   "optionalDependencies": {
-<<<<<<< HEAD
-    "@segment/actions-cli-internal": "^3.71.1-alpha.12",
-    "@segment/browser-destinations": "^3.40.1-alpha.12"
-=======
     "@segment/actions-cli-internal": "^3.71.3",
     "@segment/browser-destinations": "^3.40.2"
->>>>>>> 20cf1085
   },
   "oclif": {
     "commands": "./dist/commands",
