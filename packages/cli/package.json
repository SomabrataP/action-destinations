--- conflicted
+++ resolved
@@ -1,11 +1,7 @@
 {
   "name": "@segment/actions-cli",
   "description": "CLI to interact with Segment integrations",
-<<<<<<< HEAD
-  "version": "3.123.0",
-=======
   "version": "3.123.2",
->>>>>>> 2879de3f
   "license": "MIT",
   "repository": {
     "type": "git",
@@ -60,11 +56,7 @@
     "@oclif/config": "^1",
     "@oclif/errors": "^1",
     "@oclif/plugin-help": "^3.3",
-<<<<<<< HEAD
-    "@segment/action-destinations": "^3.127.0",
-=======
     "@segment/action-destinations": "^3.127.2",
->>>>>>> 2879de3f
     "@segment/actions-core": "^3.49.0",
     "chalk": "^4.1.1",
     "chokidar": "^3.5.1",
@@ -88,11 +80,7 @@
     "tslib": "^2.3.1"
   },
   "optionalDependencies": {
-<<<<<<< HEAD
-    "@segment/actions-cli-internal": "^3.123.0",
-=======
     "@segment/actions-cli-internal": "^3.123.2",
->>>>>>> 2879de3f
     "@segment/browser-destinations": "^3.71.0"
   },
   "oclif": {
