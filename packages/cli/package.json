--- conflicted
+++ resolved
@@ -1,11 +1,7 @@
 {
   "name": "@segment/actions-cli",
   "description": "CLI to interact with Segment integrations",
-<<<<<<< HEAD
-  "version": "3.79.1-alpha.4",
-=======
   "version": "3.83.0",
->>>>>>> 256c6beb
   "license": "MIT",
   "repository": {
     "type": "git",
@@ -60,13 +56,8 @@
     "@oclif/config": "^1",
     "@oclif/errors": "^1",
     "@oclif/plugin-help": "^3.3",
-<<<<<<< HEAD
-    "@segment/action-destinations": "^3.82.0",
-    "@segment/actions-core": "^3.29.1-alpha.4",
-=======
     "@segment/action-destinations": "^3.86.0",
     "@segment/actions-core": "^3.30.0",
->>>>>>> 256c6beb
     "chalk": "^4.1.1",
     "chokidar": "^3.5.1",
     "dotenv": "^10.0.0",
@@ -89,13 +80,8 @@
     "tslib": "^2.3.1"
   },
   "optionalDependencies": {
-<<<<<<< HEAD
-    "@segment/actions-cli-internal": "^3.79.1-alpha.4",
-    "@segment/browser-destinations": "^3.45.1-alpha.4"
-=======
     "@segment/actions-cli-internal": "^3.83.0",
     "@segment/browser-destinations": "^3.46.0"
->>>>>>> 256c6beb
   },
   "oclif": {
     "commands": "./dist/commands",
