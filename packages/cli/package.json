{
  "name": "@segment/actions-cli",
  "description": "CLI to interact with Segment integrations",
<<<<<<< HEAD
  "version": "3.76.1-alpha.1",
=======
  "version": "3.77.1",
>>>>>>> 9265de51
  "license": "MIT",
  "repository": {
    "type": "git",
    "url": "https://github.com/segmentio/action-destinations",
    "directory": "packages/cli"
  },
  "engines": {
    "node": "^14.16"
  },
  "engineStrict": true,
  "bin": {
    "segment": "./bin/run"
  },
  "files": [
    "/bin",
    "/dist",
    "/oclif.manifest.json"
  ],
  "main": "dist/index.js",
  "types": "dist/index.d.ts",
  "private": true,
  "scripts": {
    "postpack": "rm -f oclif.manifest.json",
    "prepack": "yarn build && oclif-dev manifest && oclif-dev readme",
    "build": "yarn clean && yarn tsc -b tsconfig.build.json",
    "clean": "tsc -b tsconfig.build.json --clean",
    "postclean": "rm -rf dist",
    "create:destination": "./bin/run init",
    "test": "jest",
    "typecheck": "tsc -p tsconfig.build.json --noEmit"
  },
  "devDependencies": {
    "@oclif/dev-cli": "^1",
    "@oclif/test": "^1.2.8",
    "@types/fs-extra": "^9.0.11",
    "@types/jest": "^27.0.0",
    "@types/jscodeshift": "^0.11.0",
    "@types/json-diff": "^0.5.1",
    "@types/json-schema": "^7.0.7",
    "@types/lodash": "^4.14.175",
    "@types/mustache": "^4.1.0",
    "@types/node": "^14.0.0",
    "@types/prompts": "^2.0.10",
    "@types/rimraf": "^3.0.2",
    "@types/to-title-case": "^1.0.0",
    "chai": "^4.3.4",
    "jest": "^27.3.1",
    "rimraf": "^3.0.2"
  },
  "dependencies": {
    "@oclif/command": "^1",
    "@oclif/config": "^1",
    "@oclif/errors": "^1",
    "@oclif/plugin-help": "^3.3",
<<<<<<< HEAD
    "@segment/action-destinations": "^3.79.1-alpha.1",
    "@segment/actions-core": "^3.27.1-alpha.1",
=======
    "@segment/action-destinations": "^3.80.1",
    "@segment/actions-core": "^3.28.1",
>>>>>>> 9265de51
    "chalk": "^4.1.1",
    "chokidar": "^3.5.1",
    "dotenv": "^10.0.0",
    "ecs-logs-js": "^1.0.0",
    "execa": "^5.1.1",
    "fs-extra": "^10.0.0",
    "globby": "^11.0.3",
    "jscodeshift": "^0.13.0",
    "jscodeshift-add-imports": "^1.0.10",
    "jsdom": "^18.0.0",
    "json-diff": "^0.5.4",
    "json-schema-to-typescript": "^10.1.5",
    "lodash": "^4.17.20",
    "mustache": "^4.2.0",
    "ora": "^5.4.0",
    "prompts": "^2.4.2",
    "slugify": "^1.6.1",
    "to-title-case": "^1.0.0",
    "tsconfig-paths": "^3.9.0",
    "tslib": "^2.3.1"
  },
  "optionalDependencies": {
<<<<<<< HEAD
    "@segment/actions-cli-internal": "^3.76.1-alpha.1",
    "@segment/browser-destinations": "^3.43.1-alpha.1"
=======
    "@segment/actions-cli-internal": "^3.77.1",
    "@segment/browser-destinations": "^3.44.1"
>>>>>>> 9265de51
  },
  "oclif": {
    "commands": "./dist/commands",
    "bin": "segment",
    "plugins": [
      "@oclif/plugin-help"
    ],
    "topics": {
      "generate": {
        "description": "scaffold resources or types for an integration"
      }
    },
    "hooks": {
      "init": "./src/hooks/init.ts"
    }
  },
  "jest": {
    "preset": "ts-jest",
    "testRegex": "((\\.|/)(test))\\.(tsx?|json)$",
    "modulePathIgnorePatterns": [
      "<rootDir>/dist/",
      "<rootDir>/templates/"
    ],
    "moduleNameMapper": {
      "@segment/actions-cli-internal": "<rootDir>/../cli-internal/src",
      "@segment/actions-core": "<rootDir>/../core/src",
      "@segment/ajv-human-errors": "<rootDir>/../ajv-human-errors/src",
      "@segment/destination-subscriptions": "<rootDir>/../destination-subscriptions/src"
    },
    "globals": {
      "ts-jest": {
        "isolatedModules": true
      }
    }
  }
}<|MERGE_RESOLUTION|>--- conflicted
+++ resolved
@@ -1,11 +1,7 @@
 {
   "name": "@segment/actions-cli",
   "description": "CLI to interact with Segment integrations",
-<<<<<<< HEAD
-  "version": "3.76.1-alpha.1",
-=======
   "version": "3.77.1",
->>>>>>> 9265de51
   "license": "MIT",
   "repository": {
     "type": "git",
@@ -60,13 +56,8 @@
     "@oclif/config": "^1",
     "@oclif/errors": "^1",
     "@oclif/plugin-help": "^3.3",
-<<<<<<< HEAD
-    "@segment/action-destinations": "^3.79.1-alpha.1",
-    "@segment/actions-core": "^3.27.1-alpha.1",
-=======
     "@segment/action-destinations": "^3.80.1",
     "@segment/actions-core": "^3.28.1",
->>>>>>> 9265de51
     "chalk": "^4.1.1",
     "chokidar": "^3.5.1",
     "dotenv": "^10.0.0",
@@ -89,13 +80,8 @@
     "tslib": "^2.3.1"
   },
   "optionalDependencies": {
-<<<<<<< HEAD
-    "@segment/actions-cli-internal": "^3.76.1-alpha.1",
-    "@segment/browser-destinations": "^3.43.1-alpha.1"
-=======
     "@segment/actions-cli-internal": "^3.77.1",
     "@segment/browser-destinations": "^3.44.1"
->>>>>>> 9265de51
   },
   "oclif": {
     "commands": "./dist/commands",
