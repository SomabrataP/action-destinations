--- conflicted
+++ resolved
@@ -1,11 +1,7 @@
 {
   "name": "@segment/actions-shared",
   "description": "Shared destination action methods and definitions.",
-<<<<<<< HEAD
-  "version": "1.44.2-staging.6",
-=======
   "version": "1.45.0",
->>>>>>> b6467464
   "repository": {
     "type": "git",
     "url": "https://github.com/segmentio/action-destinations",
@@ -41,11 +37,7 @@
   },
   "dependencies": {
     "@amplitude/ua-parser-js": "^0.7.25",
-<<<<<<< HEAD
-    "@segment/actions-core": "^3.62.2-staging.6",
-=======
     "@segment/actions-core": "^3.63.0",
->>>>>>> b6467464
     "cheerio": "^1.0.0-rc.10",
     "dayjs": "^1.10.7",
     "escape-goat": "^3",
